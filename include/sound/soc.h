/* SPDX-License-Identifier: GPL-2.0
 *
 * linux/sound/soc.h -- ALSA SoC Layer
 *
 * Author:	Liam Girdwood
 * Created:	Aug 11th 2005
 * Copyright:	Wolfson Microelectronics. PLC.
 */

#ifndef __LINUX_SND_SOC_H
#define __LINUX_SND_SOC_H

#include <linux/of.h>
#include <linux/platform_device.h>
#include <linux/types.h>
#include <linux/notifier.h>
#include <linux/workqueue.h>
#include <linux/interrupt.h>
#include <linux/kernel.h>
#include <linux/regmap.h>
#include <linux/log2.h>
#ifdef CONFIG_AUDIO_QGKI
#include <linux/async.h>
#endif
#include <sound/core.h>
#include <sound/pcm.h>
#include <sound/compress_driver.h>
#include <sound/control.h>
#include <sound/ac97_codec.h>

/*
 * Convenience kcontrol builders
 */
#define SOC_DOUBLE_VALUE(xreg, shift_left, shift_right, xmax, xinvert, xautodisable) \
	((unsigned long)&(struct soc_mixer_control) \
	{.reg = xreg, .rreg = xreg, .shift = shift_left, \
	.rshift = shift_right, .max = xmax, .platform_max = xmax, \
	.invert = xinvert, .autodisable = xautodisable})
#define SOC_DOUBLE_S_VALUE(xreg, shift_left, shift_right, xmin, xmax, xsign_bit, xinvert, xautodisable) \
	((unsigned long)&(struct soc_mixer_control) \
	{.reg = xreg, .rreg = xreg, .shift = shift_left, \
	.rshift = shift_right, .min = xmin, .max = xmax, .platform_max = xmax, \
	.sign_bit = xsign_bit, .invert = xinvert, .autodisable = xautodisable})
#define SOC_SINGLE_VALUE(xreg, xshift, xmax, xinvert, xautodisable) \
	SOC_DOUBLE_VALUE(xreg, xshift, xshift, xmax, xinvert, xautodisable)
#define SOC_SINGLE_VALUE_EXT(xreg, xmax, xinvert) \
	((unsigned long)&(struct soc_mixer_control) \
	{.reg = xreg, .max = xmax, .platform_max = xmax, .invert = xinvert})
#define SOC_DOUBLE_R_VALUE(xlreg, xrreg, xshift, xmax, xinvert) \
	((unsigned long)&(struct soc_mixer_control) \
	{.reg = xlreg, .rreg = xrreg, .shift = xshift, .rshift = xshift, \
	.max = xmax, .platform_max = xmax, .invert = xinvert})
#define SOC_DOUBLE_R_S_VALUE(xlreg, xrreg, xshift, xmin, xmax, xsign_bit, xinvert) \
	((unsigned long)&(struct soc_mixer_control) \
	{.reg = xlreg, .rreg = xrreg, .shift = xshift, .rshift = xshift, \
	.max = xmax, .min = xmin, .platform_max = xmax, .sign_bit = xsign_bit, \
	.invert = xinvert})
#define SOC_DOUBLE_R_RANGE_VALUE(xlreg, xrreg, xshift, xmin, xmax, xinvert) \
	((unsigned long)&(struct soc_mixer_control) \
	{.reg = xlreg, .rreg = xrreg, .shift = xshift, .rshift = xshift, \
	.min = xmin, .max = xmax, .platform_max = xmax, .invert = xinvert})
#define SOC_SINGLE(xname, reg, shift, max, invert) \
{	.iface = SNDRV_CTL_ELEM_IFACE_MIXER, .name = xname, \
	.info = snd_soc_info_volsw, .get = snd_soc_get_volsw,\
	.put = snd_soc_put_volsw, \
	.private_value = SOC_SINGLE_VALUE(reg, shift, max, invert, 0) }
#define SOC_SINGLE_RANGE(xname, xreg, xshift, xmin, xmax, xinvert) \
{	.iface = SNDRV_CTL_ELEM_IFACE_MIXER, .name = (xname),\
	.info = snd_soc_info_volsw_range, .get = snd_soc_get_volsw_range, \
	.put = snd_soc_put_volsw_range, \
	.private_value = (unsigned long)&(struct soc_mixer_control) \
		{.reg = xreg, .rreg = xreg, .shift = xshift, \
		 .rshift = xshift,  .min = xmin, .max = xmax, \
		 .platform_max = xmax, .invert = xinvert} }
#define SOC_SINGLE_TLV(xname, reg, shift, max, invert, tlv_array) \
{	.iface = SNDRV_CTL_ELEM_IFACE_MIXER, .name = xname, \
	.access = SNDRV_CTL_ELEM_ACCESS_TLV_READ |\
		 SNDRV_CTL_ELEM_ACCESS_READWRITE,\
	.tlv.p = (tlv_array), \
	.info = snd_soc_info_volsw, .get = snd_soc_get_volsw,\
	.put = snd_soc_put_volsw, \
	.private_value = SOC_SINGLE_VALUE(reg, shift, max, invert, 0) }
#define SOC_SINGLE_SX_TLV(xname, xreg, xshift, xmin, xmax, tlv_array) \
{       .iface = SNDRV_CTL_ELEM_IFACE_MIXER, .name = xname, \
	.access = SNDRV_CTL_ELEM_ACCESS_TLV_READ | \
	SNDRV_CTL_ELEM_ACCESS_READWRITE, \
	.tlv.p  = (tlv_array),\
	.info = snd_soc_info_volsw_sx, \
	.get = snd_soc_get_volsw_sx,\
	.put = snd_soc_put_volsw_sx, \
	.private_value = (unsigned long)&(struct soc_mixer_control) \
		{.reg = xreg, .rreg = xreg, \
		.shift = xshift, .rshift = xshift, \
		.max = xmax, .min = xmin} }
#define SOC_SINGLE_RANGE_TLV(xname, xreg, xshift, xmin, xmax, xinvert, tlv_array) \
{	.iface = SNDRV_CTL_ELEM_IFACE_MIXER, .name = (xname),\
	.access = SNDRV_CTL_ELEM_ACCESS_TLV_READ |\
		 SNDRV_CTL_ELEM_ACCESS_READWRITE,\
	.tlv.p = (tlv_array), \
	.info = snd_soc_info_volsw_range, \
	.get = snd_soc_get_volsw_range, .put = snd_soc_put_volsw_range, \
	.private_value = (unsigned long)&(struct soc_mixer_control) \
		{.reg = xreg, .rreg = xreg, .shift = xshift, \
		 .rshift = xshift, .min = xmin, .max = xmax, \
		 .platform_max = xmax, .invert = xinvert} }
#define SOC_DOUBLE(xname, reg, shift_left, shift_right, max, invert) \
{	.iface = SNDRV_CTL_ELEM_IFACE_MIXER, .name = (xname),\
	.info = snd_soc_info_volsw, .get = snd_soc_get_volsw, \
	.put = snd_soc_put_volsw, \
	.private_value = SOC_DOUBLE_VALUE(reg, shift_left, shift_right, \
					  max, invert, 0) }
#define SOC_DOUBLE_STS(xname, reg, shift_left, shift_right, max, invert) \
{									\
	.iface = SNDRV_CTL_ELEM_IFACE_MIXER, .name = (xname),		\
	.info = snd_soc_info_volsw, .get = snd_soc_get_volsw,		\
	.access = SNDRV_CTL_ELEM_ACCESS_READ |				\
		SNDRV_CTL_ELEM_ACCESS_VOLATILE,				\
	.private_value = SOC_DOUBLE_VALUE(reg, shift_left, shift_right,	\
					  max, invert, 0) }
#define SOC_DOUBLE_R(xname, reg_left, reg_right, xshift, xmax, xinvert) \
{	.iface = SNDRV_CTL_ELEM_IFACE_MIXER, .name = (xname), \
	.info = snd_soc_info_volsw, \
	.get = snd_soc_get_volsw, .put = snd_soc_put_volsw, \
	.private_value = SOC_DOUBLE_R_VALUE(reg_left, reg_right, xshift, \
					    xmax, xinvert) }
#define SOC_DOUBLE_R_RANGE(xname, reg_left, reg_right, xshift, xmin, \
			   xmax, xinvert)		\
{	.iface = SNDRV_CTL_ELEM_IFACE_MIXER, .name = (xname),\
	.info = snd_soc_info_volsw_range, \
	.get = snd_soc_get_volsw_range, .put = snd_soc_put_volsw_range, \
	.private_value = SOC_DOUBLE_R_RANGE_VALUE(reg_left, reg_right, \
					    xshift, xmin, xmax, xinvert) }
#define SOC_DOUBLE_TLV(xname, reg, shift_left, shift_right, max, invert, tlv_array) \
{	.iface = SNDRV_CTL_ELEM_IFACE_MIXER, .name = (xname),\
	.access = SNDRV_CTL_ELEM_ACCESS_TLV_READ |\
		 SNDRV_CTL_ELEM_ACCESS_READWRITE,\
	.tlv.p = (tlv_array), \
	.info = snd_soc_info_volsw, .get = snd_soc_get_volsw, \
	.put = snd_soc_put_volsw, \
	.private_value = SOC_DOUBLE_VALUE(reg, shift_left, shift_right, \
					  max, invert, 0) }
#define SOC_DOUBLE_R_TLV(xname, reg_left, reg_right, xshift, xmax, xinvert, tlv_array) \
{	.iface = SNDRV_CTL_ELEM_IFACE_MIXER, .name = (xname),\
	.access = SNDRV_CTL_ELEM_ACCESS_TLV_READ |\
		 SNDRV_CTL_ELEM_ACCESS_READWRITE,\
	.tlv.p = (tlv_array), \
	.info = snd_soc_info_volsw, \
	.get = snd_soc_get_volsw, .put = snd_soc_put_volsw, \
	.private_value = SOC_DOUBLE_R_VALUE(reg_left, reg_right, xshift, \
					    xmax, xinvert) }
#define SOC_DOUBLE_R_RANGE_TLV(xname, reg_left, reg_right, xshift, xmin, \
			       xmax, xinvert, tlv_array)		\
{	.iface = SNDRV_CTL_ELEM_IFACE_MIXER, .name = (xname),\
	.access = SNDRV_CTL_ELEM_ACCESS_TLV_READ |\
		 SNDRV_CTL_ELEM_ACCESS_READWRITE,\
	.tlv.p = (tlv_array), \
	.info = snd_soc_info_volsw_range, \
	.get = snd_soc_get_volsw_range, .put = snd_soc_put_volsw_range, \
	.private_value = SOC_DOUBLE_R_RANGE_VALUE(reg_left, reg_right, \
					    xshift, xmin, xmax, xinvert) }
#define SOC_DOUBLE_R_SX_TLV(xname, xreg, xrreg, xshift, xmin, xmax, tlv_array) \
{       .iface = SNDRV_CTL_ELEM_IFACE_MIXER, .name = (xname), \
	.access = SNDRV_CTL_ELEM_ACCESS_TLV_READ | \
	SNDRV_CTL_ELEM_ACCESS_READWRITE, \
	.tlv.p  = (tlv_array), \
	.info = snd_soc_info_volsw_sx, \
	.get = snd_soc_get_volsw_sx, \
	.put = snd_soc_put_volsw_sx, \
	.private_value = (unsigned long)&(struct soc_mixer_control) \
		{.reg = xreg, .rreg = xrreg, \
		.shift = xshift, .rshift = xshift, \
		.max = xmax, .min = xmin} }
#define SOC_DOUBLE_R_S_TLV(xname, reg_left, reg_right, xshift, xmin, xmax, xsign_bit, xinvert, tlv_array) \
{	.iface = SNDRV_CTL_ELEM_IFACE_MIXER, .name = (xname),\
	.access = SNDRV_CTL_ELEM_ACCESS_TLV_READ |\
		 SNDRV_CTL_ELEM_ACCESS_READWRITE,\
	.tlv.p = (tlv_array), \
	.info = snd_soc_info_volsw, \
	.get = snd_soc_get_volsw, .put = snd_soc_put_volsw, \
	.private_value = SOC_DOUBLE_R_S_VALUE(reg_left, reg_right, xshift, \
					    xmin, xmax, xsign_bit, xinvert) }
#define SOC_SINGLE_S8_TLV(xname, xreg, xmin, xmax, tlv_array) \
{	.iface  = SNDRV_CTL_ELEM_IFACE_MIXER, .name = (xname), \
	.access = SNDRV_CTL_ELEM_ACCESS_TLV_READ | \
		  SNDRV_CTL_ELEM_ACCESS_READWRITE, \
	.tlv.p  = (tlv_array), \
	.info = snd_soc_info_volsw, .get = snd_soc_get_volsw,\
	.put = snd_soc_put_volsw, \
	.private_value = (unsigned long)&(struct soc_mixer_control) \
	{.reg = xreg, .rreg = xreg,  \
	 .min = xmin, .max = xmax, .platform_max = xmax, \
	.sign_bit = 7,} }
#define SOC_DOUBLE_S8_TLV(xname, xreg, xmin, xmax, tlv_array) \
{	.iface  = SNDRV_CTL_ELEM_IFACE_MIXER, .name = (xname), \
	.access = SNDRV_CTL_ELEM_ACCESS_TLV_READ | \
		  SNDRV_CTL_ELEM_ACCESS_READWRITE, \
	.tlv.p  = (tlv_array), \
	.info = snd_soc_info_volsw, .get = snd_soc_get_volsw,\
	.put = snd_soc_put_volsw, \
	.private_value = SOC_DOUBLE_S_VALUE(xreg, 0, 8, xmin, xmax, 7, 0, 0) }
#define SOC_ENUM_DOUBLE(xreg, xshift_l, xshift_r, xitems, xtexts) \
{	.reg = xreg, .shift_l = xshift_l, .shift_r = xshift_r, \
	.items = xitems, .texts = xtexts, \
	.mask = xitems ? roundup_pow_of_two(xitems) - 1 : 0}
#define SOC_ENUM_SINGLE(xreg, xshift, xitems, xtexts) \
	SOC_ENUM_DOUBLE(xreg, xshift, xshift, xitems, xtexts)
#define SOC_ENUM_SINGLE_EXT(xitems, xtexts) \
{	.items = xitems, .texts = xtexts }
#define SOC_VALUE_ENUM_DOUBLE(xreg, xshift_l, xshift_r, xmask, xitems, xtexts, xvalues) \
{	.reg = xreg, .shift_l = xshift_l, .shift_r = xshift_r, \
	.mask = xmask, .items = xitems, .texts = xtexts, .values = xvalues}
#define SOC_VALUE_ENUM_SINGLE(xreg, xshift, xmask, xitems, xtexts, xvalues) \
	SOC_VALUE_ENUM_DOUBLE(xreg, xshift, xshift, xmask, xitems, xtexts, xvalues)
#define SOC_VALUE_ENUM_SINGLE_AUTODISABLE(xreg, xshift, xmask, xitems, xtexts, xvalues) \
{	.reg = xreg, .shift_l = xshift, .shift_r = xshift, \
	.mask = xmask, .items = xitems, .texts = xtexts, \
	.values = xvalues, .autodisable = 1}
#define SOC_ENUM_SINGLE_VIRT(xitems, xtexts) \
	SOC_ENUM_SINGLE(SND_SOC_NOPM, 0, xitems, xtexts)
#define SOC_ENUM(xname, xenum) \
{	.iface = SNDRV_CTL_ELEM_IFACE_MIXER, .name = xname,\
	.info = snd_soc_info_enum_double, \
	.get = snd_soc_get_enum_double, .put = snd_soc_put_enum_double, \
	.private_value = (unsigned long)&xenum }
#define SOC_SINGLE_EXT(xname, xreg, xshift, xmax, xinvert,\
	 xhandler_get, xhandler_put) \
{	.iface = SNDRV_CTL_ELEM_IFACE_MIXER, .name = xname, \
	.info = snd_soc_info_volsw, \
	.get = xhandler_get, .put = xhandler_put, \
	.private_value = SOC_SINGLE_VALUE(xreg, xshift, xmax, xinvert, 0) }
#define SOC_DOUBLE_EXT(xname, reg, shift_left, shift_right, max, invert,\
	 xhandler_get, xhandler_put) \
{	.iface = SNDRV_CTL_ELEM_IFACE_MIXER, .name = (xname),\
	.info = snd_soc_info_volsw, \
	.get = xhandler_get, .put = xhandler_put, \
	.private_value = \
		SOC_DOUBLE_VALUE(reg, shift_left, shift_right, max, invert, 0) }
#define SOC_DOUBLE_R_EXT(xname, reg_left, reg_right, xshift, xmax, xinvert,\
	 xhandler_get, xhandler_put) \
{	.iface = SNDRV_CTL_ELEM_IFACE_MIXER, .name = (xname), \
	.info = snd_soc_info_volsw, \
	.get = xhandler_get, .put = xhandler_put, \
	.private_value = SOC_DOUBLE_R_VALUE(reg_left, reg_right, xshift, \
					    xmax, xinvert) }
#define SOC_SINGLE_MULTI_EXT(xname, xreg, xshift, xmax, xinvert, xcount,\
	xhandler_get, xhandler_put) \
{	.iface = SNDRV_CTL_ELEM_IFACE_MIXER, .name = xname, \
	.info = snd_soc_info_multi_ext, \
	.get = xhandler_get, .put = xhandler_put, \
	.private_value = (unsigned long)&(struct soc_multi_mixer_control) \
		{.reg = xreg, .shift = xshift, .rshift = xshift, .max = xmax, \
		.count = xcount, .platform_max = xmax, .invert = xinvert} }
#define SOC_SINGLE_EXT_TLV(xname, xreg, xshift, xmax, xinvert,\
	 xhandler_get, xhandler_put, tlv_array) \
{	.iface = SNDRV_CTL_ELEM_IFACE_MIXER, .name = xname, \
	.access = SNDRV_CTL_ELEM_ACCESS_TLV_READ |\
		 SNDRV_CTL_ELEM_ACCESS_READWRITE,\
	.tlv.p = (tlv_array), \
	.info = snd_soc_info_volsw, \
	.get = xhandler_get, .put = xhandler_put, \
	.private_value = SOC_SINGLE_VALUE(xreg, xshift, xmax, xinvert, 0) }
#define SOC_SINGLE_RANGE_EXT_TLV(xname, xreg, xshift, xmin, xmax, xinvert, \
				 xhandler_get, xhandler_put, tlv_array) \
{	.iface = SNDRV_CTL_ELEM_IFACE_MIXER, .name = (xname),\
	.access = SNDRV_CTL_ELEM_ACCESS_TLV_READ |\
		 SNDRV_CTL_ELEM_ACCESS_READWRITE,\
	.tlv.p = (tlv_array), \
	.info = snd_soc_info_volsw_range, \
	.get = xhandler_get, .put = xhandler_put, \
	.private_value = (unsigned long)&(struct soc_mixer_control) \
		{.reg = xreg, .rreg = xreg, .shift = xshift, \
		 .rshift = xshift, .min = xmin, .max = xmax, \
		 .platform_max = xmax, .invert = xinvert} }
#define SOC_DOUBLE_EXT_TLV(xname, xreg, shift_left, shift_right, xmax, xinvert,\
	 xhandler_get, xhandler_put, tlv_array) \
{	.iface = SNDRV_CTL_ELEM_IFACE_MIXER, .name = (xname), \
	.access = SNDRV_CTL_ELEM_ACCESS_TLV_READ | \
		 SNDRV_CTL_ELEM_ACCESS_READWRITE, \
	.tlv.p = (tlv_array), \
	.info = snd_soc_info_volsw, \
	.get = xhandler_get, .put = xhandler_put, \
	.private_value = SOC_DOUBLE_VALUE(xreg, shift_left, shift_right, \
					  xmax, xinvert, 0) }
#define SOC_DOUBLE_R_EXT_TLV(xname, reg_left, reg_right, xshift, xmax, xinvert,\
	 xhandler_get, xhandler_put, tlv_array) \
{	.iface = SNDRV_CTL_ELEM_IFACE_MIXER, .name = (xname), \
	.access = SNDRV_CTL_ELEM_ACCESS_TLV_READ | \
		 SNDRV_CTL_ELEM_ACCESS_READWRITE, \
	.tlv.p = (tlv_array), \
	.info = snd_soc_info_volsw, \
	.get = xhandler_get, .put = xhandler_put, \
	.private_value = SOC_DOUBLE_R_VALUE(reg_left, reg_right, xshift, \
					    xmax, xinvert) }
#define SOC_SINGLE_BOOL_EXT(xname, xdata, xhandler_get, xhandler_put) \
{	.iface = SNDRV_CTL_ELEM_IFACE_MIXER, .name = xname, \
	.info = snd_soc_info_bool_ext, \
	.get = xhandler_get, .put = xhandler_put, \
	.private_value = xdata }
#define SOC_ENUM_EXT(xname, xenum, xhandler_get, xhandler_put) \
{	.iface = SNDRV_CTL_ELEM_IFACE_MIXER, .name = xname, \
	.info = snd_soc_info_enum_double, \
	.get = xhandler_get, .put = xhandler_put, \
	.private_value = (unsigned long)&xenum }
#define SOC_VALUE_ENUM_EXT(xname, xenum, xhandler_get, xhandler_put) \
	SOC_ENUM_EXT(xname, xenum, xhandler_get, xhandler_put)

#define SND_SOC_BYTES(xname, xbase, xregs)		      \
{	.iface = SNDRV_CTL_ELEM_IFACE_MIXER, .name = xname,   \
	.info = snd_soc_bytes_info, .get = snd_soc_bytes_get, \
	.put = snd_soc_bytes_put, .private_value =	      \
		((unsigned long)&(struct soc_bytes)           \
		{.base = xbase, .num_regs = xregs }) }

#define SND_SOC_BYTES_MASK(xname, xbase, xregs, xmask)	      \
{	.iface = SNDRV_CTL_ELEM_IFACE_MIXER, .name = xname,   \
	.info = snd_soc_bytes_info, .get = snd_soc_bytes_get, \
	.put = snd_soc_bytes_put, .private_value =	      \
		((unsigned long)&(struct soc_bytes)           \
		{.base = xbase, .num_regs = xregs,	      \
		 .mask = xmask }) }

/*
 * SND_SOC_BYTES_EXT is deprecated, please USE SND_SOC_BYTES_TLV instead
 */
#define SND_SOC_BYTES_EXT(xname, xcount, xhandler_get, xhandler_put) \
{	.iface = SNDRV_CTL_ELEM_IFACE_MIXER, .name = xname, \
	.info = snd_soc_bytes_info_ext, \
	.get = xhandler_get, .put = xhandler_put, \
	.private_value = (unsigned long)&(struct soc_bytes_ext) \
		{.max = xcount} }
#define SND_SOC_BYTES_TLV(xname, xcount, xhandler_get, xhandler_put) \
{	.iface = SNDRV_CTL_ELEM_IFACE_MIXER, .name = xname, \
	.access = SNDRV_CTL_ELEM_ACCESS_TLV_READWRITE | \
		  SNDRV_CTL_ELEM_ACCESS_TLV_CALLBACK, \
	.tlv.c = (snd_soc_bytes_tlv_callback), \
	.info = snd_soc_bytes_info_ext, \
	.private_value = (unsigned long)&(struct soc_bytes_ext) \
		{.max = xcount, .get = xhandler_get, .put = xhandler_put, } }
#define SOC_SINGLE_XR_SX(xname, xregbase, xregcount, xnbits, \
		xmin, xmax, xinvert) \
{	.iface = SNDRV_CTL_ELEM_IFACE_MIXER, .name = (xname), \
	.info = snd_soc_info_xr_sx, .get = snd_soc_get_xr_sx, \
	.put = snd_soc_put_xr_sx, \
	.private_value = (unsigned long)&(struct soc_mreg_control) \
		{.regbase = xregbase, .regcount = xregcount, .nbits = xnbits, \
		.invert = xinvert, .min = xmin, .max = xmax} }

#define SOC_SINGLE_STROBE(xname, xreg, xshift, xinvert) \
	SOC_SINGLE_EXT(xname, xreg, xshift, 1, xinvert, \
		snd_soc_get_strobe, snd_soc_put_strobe)

/*
 * Simplified versions of above macros, declaring a struct and calculating
 * ARRAY_SIZE internally
 */
#define SOC_ENUM_DOUBLE_DECL(name, xreg, xshift_l, xshift_r, xtexts) \
	const struct soc_enum name = SOC_ENUM_DOUBLE(xreg, xshift_l, xshift_r, \
						ARRAY_SIZE(xtexts), xtexts)
#define SOC_ENUM_SINGLE_DECL(name, xreg, xshift, xtexts) \
	SOC_ENUM_DOUBLE_DECL(name, xreg, xshift, xshift, xtexts)
#define SOC_ENUM_SINGLE_EXT_DECL(name, xtexts) \
	const struct soc_enum name = SOC_ENUM_SINGLE_EXT(ARRAY_SIZE(xtexts), xtexts)
#define SOC_VALUE_ENUM_DOUBLE_DECL(name, xreg, xshift_l, xshift_r, xmask, xtexts, xvalues) \
	const struct soc_enum name = SOC_VALUE_ENUM_DOUBLE(xreg, xshift_l, xshift_r, xmask, \
							ARRAY_SIZE(xtexts), xtexts, xvalues)
#define SOC_VALUE_ENUM_SINGLE_DECL(name, xreg, xshift, xmask, xtexts, xvalues) \
	SOC_VALUE_ENUM_DOUBLE_DECL(name, xreg, xshift, xshift, xmask, xtexts, xvalues)

#define SOC_VALUE_ENUM_SINGLE_AUTODISABLE_DECL(name, xreg, xshift, xmask, xtexts, xvalues) \
	const struct soc_enum name = SOC_VALUE_ENUM_SINGLE_AUTODISABLE(xreg, \
		xshift, xmask, ARRAY_SIZE(xtexts), xtexts, xvalues)

#define SOC_ENUM_SINGLE_VIRT_DECL(name, xtexts) \
	const struct soc_enum name = SOC_ENUM_SINGLE_VIRT(ARRAY_SIZE(xtexts), xtexts)

/* DAI Link Host Mode Support */
#define SND_SOC_DAI_LINK_NO_HOST		0x1
#define SND_SOC_DAI_LINK_OPT_HOST		0x2

/*
 * Bias levels
 *
 * @ON:      Bias is fully on for audio playback and capture operations.
 * @PREPARE: Prepare for audio operations. Called before DAPM switching for
 *           stream start and stop operations.
 * @STANDBY: Low power standby state when no playback/capture operations are
 *           in progress. NOTE: The transition time between STANDBY and ON
 *           should be as fast as possible and no longer than 10ms.
 * @OFF:     Power Off. No restrictions on transition times.
 */
enum snd_soc_bias_level {
	SND_SOC_BIAS_OFF = 0,
	SND_SOC_BIAS_STANDBY = 1,
	SND_SOC_BIAS_PREPARE = 2,
	SND_SOC_BIAS_ON = 3,
};

struct device_node;
struct snd_jack;
struct snd_soc_card;
struct snd_soc_pcm_stream;
struct snd_soc_ops;
struct snd_soc_pcm_runtime;
struct snd_soc_dai;
struct snd_soc_dai_driver;
struct snd_soc_dai_link;
struct snd_soc_component;
struct snd_soc_component_driver;
struct soc_enum;
struct snd_soc_jack;
struct snd_soc_jack_zone;
struct snd_soc_jack_pin;
#include <sound/soc-dapm.h>
#include <sound/soc-dpcm.h>
#include <sound/soc-topology.h>

struct snd_soc_jack_gpio;

typedef int (*hw_write_t)(void *,const char* ,int);

enum snd_soc_pcm_subclass {
	SND_SOC_PCM_CLASS_PCM	= 0,
	SND_SOC_PCM_CLASS_BE	= 1,
};

enum snd_soc_card_subclass {
	SND_SOC_CARD_CLASS_INIT		= 0,
	SND_SOC_CARD_CLASS_RUNTIME	= 1,
};

int snd_soc_register_card(struct snd_soc_card *card);
int snd_soc_unregister_card(struct snd_soc_card *card);
int devm_snd_soc_register_card(struct device *dev, struct snd_soc_card *card);
#ifdef CONFIG_PM_SLEEP
int snd_soc_suspend(struct device *dev);
int snd_soc_resume(struct device *dev);
#else
static inline int snd_soc_suspend(struct device *dev)
{
	return 0;
}

static inline int snd_soc_resume(struct device *dev)
{
	return 0;
}
#endif
int snd_soc_poweroff(struct device *dev);
int snd_soc_add_component(struct device *dev,
		struct snd_soc_component *component,
		const struct snd_soc_component_driver *component_driver,
		struct snd_soc_dai_driver *dai_drv,
		int num_dai);
int snd_soc_register_component(struct device *dev,
			 const struct snd_soc_component_driver *component_driver,
			 struct snd_soc_dai_driver *dai_drv, int num_dai);
int devm_snd_soc_register_component(struct device *dev,
			 const struct snd_soc_component_driver *component_driver,
			 struct snd_soc_dai_driver *dai_drv, int num_dai);
void snd_soc_unregister_component(struct device *dev);
struct snd_soc_component *snd_soc_lookup_component(struct device *dev,
						   const char *driver_name);

int soc_new_pcm(struct snd_soc_pcm_runtime *rtd, int num);
#ifdef CONFIG_SND_SOC_COMPRESS
int snd_soc_new_compress(struct snd_soc_pcm_runtime *rtd, int num);
#else
static inline int snd_soc_new_compress(struct snd_soc_pcm_runtime *rtd, int num)
{
	return 0;
}
#endif

void snd_soc_disconnect_sync(struct device *dev);

struct snd_pcm_substream *snd_soc_get_dai_substream(struct snd_soc_card *card,
		const char *dai_link, int stream);
struct snd_soc_pcm_runtime *snd_soc_get_pcm_runtime(struct snd_soc_card *card,
		const char *dai_link);

bool snd_soc_runtime_ignore_pmdown_time(struct snd_soc_pcm_runtime *rtd);
void snd_soc_runtime_activate(struct snd_soc_pcm_runtime *rtd, int stream);
void snd_soc_runtime_deactivate(struct snd_soc_pcm_runtime *rtd, int stream);

int snd_soc_runtime_set_dai_fmt(struct snd_soc_pcm_runtime *rtd,
	unsigned int dai_fmt);

#ifdef CONFIG_DMI
int snd_soc_set_dmi_name(struct snd_soc_card *card, const char *flavour);
#else
static inline int snd_soc_set_dmi_name(struct snd_soc_card *card,
				       const char *flavour)
{
	return 0;
}
#endif

/* Utility functions to get clock rates from various things */
int snd_soc_calc_frame_size(int sample_size, int channels, int tdm_slots);
int snd_soc_params_to_frame_size(struct snd_pcm_hw_params *params);
int snd_soc_calc_bclk(int fs, int sample_size, int channels, int tdm_slots);
int snd_soc_params_to_bclk(struct snd_pcm_hw_params *parms);

/* set runtime hw params */
int snd_soc_set_runtime_hwparams(struct snd_pcm_substream *substream,
	const struct snd_pcm_hardware *hw);

/* Jack reporting */
int snd_soc_card_jack_new(struct snd_soc_card *card, const char *id, int type,
	struct snd_soc_jack *jack, struct snd_soc_jack_pin *pins,
	unsigned int num_pins);

void snd_soc_jack_report(struct snd_soc_jack *jack, int status, int mask);
int snd_soc_jack_add_pins(struct snd_soc_jack *jack, int count,
			  struct snd_soc_jack_pin *pins);
void snd_soc_jack_notifier_register(struct snd_soc_jack *jack,
				    struct notifier_block *nb);
void snd_soc_jack_notifier_unregister(struct snd_soc_jack *jack,
				      struct notifier_block *nb);
int snd_soc_jack_add_zones(struct snd_soc_jack *jack, int count,
			  struct snd_soc_jack_zone *zones);
int snd_soc_jack_get_type(struct snd_soc_jack *jack, int micbias_voltage);
#ifdef CONFIG_GPIOLIB
int snd_soc_jack_add_gpios(struct snd_soc_jack *jack, int count,
			struct snd_soc_jack_gpio *gpios);
int snd_soc_jack_add_gpiods(struct device *gpiod_dev,
			    struct snd_soc_jack *jack,
			    int count, struct snd_soc_jack_gpio *gpios);
void snd_soc_jack_free_gpios(struct snd_soc_jack *jack, int count,
			struct snd_soc_jack_gpio *gpios);
#else
static inline int snd_soc_jack_add_gpios(struct snd_soc_jack *jack, int count,
					 struct snd_soc_jack_gpio *gpios)
{
	return 0;
}

static inline int snd_soc_jack_add_gpiods(struct device *gpiod_dev,
					  struct snd_soc_jack *jack,
					  int count,
					  struct snd_soc_jack_gpio *gpios)
{
	return 0;
}

static inline void snd_soc_jack_free_gpios(struct snd_soc_jack *jack, int count,
					   struct snd_soc_jack_gpio *gpios)
{
}
#endif

#ifdef CONFIG_AUDIO_QGKI
void snd_soc_card_change_online_state(struct snd_soc_card *soc_card,
				int online);
#endif

struct snd_ac97 *snd_soc_alloc_ac97_component(struct snd_soc_component *component);
struct snd_ac97 *snd_soc_new_ac97_component(struct snd_soc_component *component,
	unsigned int id, unsigned int id_mask);
void snd_soc_free_ac97_component(struct snd_ac97 *ac97);

#ifdef CONFIG_SND_SOC_AC97_BUS
int snd_soc_set_ac97_ops(struct snd_ac97_bus_ops *ops);
int snd_soc_set_ac97_ops_of_reset(struct snd_ac97_bus_ops *ops,
		struct platform_device *pdev);

extern struct snd_ac97_bus_ops *soc_ac97_ops;
#else
static inline int snd_soc_set_ac97_ops_of_reset(struct snd_ac97_bus_ops *ops,
	struct platform_device *pdev)
{
	return 0;
}

static inline int snd_soc_set_ac97_ops(struct snd_ac97_bus_ops *ops)
{
	return 0;
}
#endif

/*
 *Controls
 */
struct snd_kcontrol *snd_soc_cnew(const struct snd_kcontrol_new *_template,
				  void *data, const char *long_name,
				  const char *prefix);
struct snd_kcontrol *snd_soc_card_get_kcontrol(struct snd_soc_card *soc_card,
					       const char *name);
int snd_soc_add_component_controls(struct snd_soc_component *component,
	const struct snd_kcontrol_new *controls, unsigned int num_controls);
int snd_soc_add_card_controls(struct snd_soc_card *soc_card,
	const struct snd_kcontrol_new *controls, int num_controls);
int snd_soc_add_dai_controls(struct snd_soc_dai *dai,
	const struct snd_kcontrol_new *controls, int num_controls);
int snd_soc_info_enum_double(struct snd_kcontrol *kcontrol,
	struct snd_ctl_elem_info *uinfo);
int snd_soc_get_enum_double(struct snd_kcontrol *kcontrol,
	struct snd_ctl_elem_value *ucontrol);
int snd_soc_put_enum_double(struct snd_kcontrol *kcontrol,
	struct snd_ctl_elem_value *ucontrol);
int snd_soc_info_volsw(struct snd_kcontrol *kcontrol,
	struct snd_ctl_elem_info *uinfo);
int snd_soc_info_volsw_sx(struct snd_kcontrol *kcontrol,
			  struct snd_ctl_elem_info *uinfo);
#define snd_soc_info_bool_ext		snd_ctl_boolean_mono_info
int snd_soc_get_volsw(struct snd_kcontrol *kcontrol,
	struct snd_ctl_elem_value *ucontrol);
int snd_soc_put_volsw(struct snd_kcontrol *kcontrol,
	struct snd_ctl_elem_value *ucontrol);
#define snd_soc_get_volsw_2r snd_soc_get_volsw
#define snd_soc_put_volsw_2r snd_soc_put_volsw
int snd_soc_get_volsw_sx(struct snd_kcontrol *kcontrol,
	struct snd_ctl_elem_value *ucontrol);
int snd_soc_put_volsw_sx(struct snd_kcontrol *kcontrol,
	struct snd_ctl_elem_value *ucontrol);
int snd_soc_info_volsw_range(struct snd_kcontrol *kcontrol,
	struct snd_ctl_elem_info *uinfo);
int snd_soc_put_volsw_range(struct snd_kcontrol *kcontrol,
	struct snd_ctl_elem_value *ucontrol);
int snd_soc_get_volsw_range(struct snd_kcontrol *kcontrol,
	struct snd_ctl_elem_value *ucontrol);
int snd_soc_limit_volume(struct snd_soc_card *card,
	const char *name, int max);
int snd_soc_bytes_info(struct snd_kcontrol *kcontrol,
		       struct snd_ctl_elem_info *uinfo);
int snd_soc_bytes_get(struct snd_kcontrol *kcontrol,
		      struct snd_ctl_elem_value *ucontrol);
int snd_soc_bytes_put(struct snd_kcontrol *kcontrol,
		      struct snd_ctl_elem_value *ucontrol);
int snd_soc_bytes_info_ext(struct snd_kcontrol *kcontrol,
	struct snd_ctl_elem_info *ucontrol);
int snd_soc_bytes_tlv_callback(struct snd_kcontrol *kcontrol, int op_flag,
	unsigned int size, unsigned int __user *tlv);
int snd_soc_info_xr_sx(struct snd_kcontrol *kcontrol,
	struct snd_ctl_elem_info *uinfo);
int snd_soc_get_xr_sx(struct snd_kcontrol *kcontrol,
	struct snd_ctl_elem_value *ucontrol);
int snd_soc_put_xr_sx(struct snd_kcontrol *kcontrol,
	struct snd_ctl_elem_value *ucontrol);
int snd_soc_get_strobe(struct snd_kcontrol *kcontrol,
	struct snd_ctl_elem_value *ucontrol);
int snd_soc_put_strobe(struct snd_kcontrol *kcontrol,
	struct snd_ctl_elem_value *ucontrol);
int snd_soc_info_multi_ext(struct snd_kcontrol *kcontrol,
	struct snd_ctl_elem_info *uinfo);

/**
 * struct snd_soc_jack_pin - Describes a pin to update based on jack detection
 *
 * @pin:    name of the pin to update
 * @mask:   bits to check for in reported jack status
 * @invert: if non-zero then pin is enabled when status is not reported
 * @list:   internal list entry
 */
struct snd_soc_jack_pin {
	struct list_head list;
	const char *pin;
	int mask;
	bool invert;
};

/**
 * struct snd_soc_jack_zone - Describes voltage zones of jack detection
 *
 * @min_mv: start voltage in mv
 * @max_mv: end voltage in mv
 * @jack_type: type of jack that is expected for this voltage
 * @debounce_time: debounce_time for jack, codec driver should wait for this
 *		duration before reading the adc for voltages
 * @list:   internal list entry
 */
struct snd_soc_jack_zone {
	unsigned int min_mv;
	unsigned int max_mv;
	unsigned int jack_type;
	unsigned int debounce_time;
	struct list_head list;
};

/**
 * struct snd_soc_jack_gpio - Describes a gpio pin for jack detection
 *
 * @gpio:         legacy gpio number
 * @idx:          gpio descriptor index within the function of the GPIO
 *                consumer device
 * @gpiod_dev:    GPIO consumer device
 * @name:         gpio name. Also as connection ID for the GPIO consumer
 *                device function name lookup
 * @report:       value to report when jack detected
 * @invert:       report presence in low state
 * @debounce_time: debounce time in ms
 * @wake:	  enable as wake source
 * @jack_status_check: callback function which overrides the detection
 *		       to provide more complex checks (eg, reading an
 *		       ADC).
 */
struct snd_soc_jack_gpio {
	unsigned int gpio;
	unsigned int idx;
	struct device *gpiod_dev;
	const char *name;
	int report;
	int invert;
	int debounce_time;
	bool wake;

	/* private: */
	struct snd_soc_jack *jack;
	struct delayed_work work;
	struct notifier_block pm_notifier;
	struct gpio_desc *desc;

	void *data;
	/* public: */
	int (*jack_status_check)(void *data);
};

struct snd_soc_jack {
	struct mutex mutex;
	struct snd_jack *jack;
	struct snd_soc_card *card;
	struct list_head pins;
	int status;
	struct blocking_notifier_head notifier;
	struct list_head jack_zones;
};

/* SoC PCM stream information */
struct snd_soc_pcm_stream {
	const char *stream_name;
	u64 formats;			/* SNDRV_PCM_FMTBIT_* */
	unsigned int rates;		/* SNDRV_PCM_RATE_* */
	unsigned int rate_min;		/* min rate */
	unsigned int rate_max;		/* max rate */
	unsigned int channels_min;	/* min channels */
	unsigned int channels_max;	/* max channels */
	unsigned int sig_bits;		/* number of bits of content */
	const char *aif_name;		/* DAPM AIF widget name */
};

/* SoC audio ops */
struct snd_soc_ops {
	int (*startup)(struct snd_pcm_substream *);
	void (*shutdown)(struct snd_pcm_substream *);
	int (*hw_params)(struct snd_pcm_substream *, struct snd_pcm_hw_params *);
	int (*hw_free)(struct snd_pcm_substream *);
	int (*prepare)(struct snd_pcm_substream *);
	int (*trigger)(struct snd_pcm_substream *, int);
};

struct snd_soc_compr_ops {
	int (*startup)(struct snd_compr_stream *);
	void (*shutdown)(struct snd_compr_stream *);
	int (*set_params)(struct snd_compr_stream *);
	int (*trigger)(struct snd_compr_stream *);
};

struct snd_soc_rtdcom_list {
	struct snd_soc_component *component;
	struct list_head list; /* rtd::component_list */
};
struct snd_soc_component*
snd_soc_rtdcom_lookup(struct snd_soc_pcm_runtime *rtd,
		       const char *driver_name);
#define for_each_rtdcom(rtd, rtdcom) \
	list_for_each_entry(rtdcom, &(rtd)->component_list, list)
#define for_each_rtdcom_safe(rtd, rtdcom1, rtdcom2) \
	list_for_each_entry_safe(rtdcom1, rtdcom2, &(rtd)->component_list, list)

struct snd_soc_dai_link_component {
	const char *name;
	struct device_node *of_node;
	const char *dai_name;
};

#ifdef CONFIG_AUDIO_QGKI
enum snd_soc_async_ops {
	ASYNC_DPCM_SND_SOC_OPEN = 1 << 0,
	ASYNC_DPCM_SND_SOC_CLOSE = 1 << 1,
	ASYNC_DPCM_SND_SOC_PREPARE = 1 << 2,
	ASYNC_DPCM_SND_SOC_HW_PARAMS = 1 << 3,
	ASYNC_DPCM_SND_SOC_FREE = 1 << 4,
};
#endif

struct snd_soc_dai_link {
	/* config - must be set by machine driver */
	const char *name;			/* Codec name */
	const char *stream_name;		/* Stream name */

	/*
	 * You MAY specify the link's CPU-side device, either by device name,
	 * or by DT/OF node, but not both. If this information is omitted,
	 * the CPU-side DAI is matched using .cpu_dai_name only, which hence
	 * must be globally unique. These fields are currently typically used
	 * only for codec to codec links, or systems using device tree.
	 */
	/*
	 * You MAY specify the DAI name of the CPU DAI. If this information is
	 * omitted, the CPU-side DAI is matched using .cpu_name/.cpu_of_node
	 * only, which only works well when that device exposes a single DAI.
	 */
	struct snd_soc_dai_link_component *cpus;
	unsigned int num_cpus;

	/*
	 * You MUST specify the link's codec, either by device name, or by
	 * DT/OF node, but not both.
	 */
	/* You MUST specify the DAI name within the codec */
	struct snd_soc_dai_link_component *codecs;
	unsigned int num_codecs;

	/*
	 * You MAY specify the link's platform/PCM/DMA driver, either by
	 * device name, or by DT/OF node, but not both. Some forms of link
	 * do not need a platform. In such case, platforms are not mandatory.
	 */
	struct snd_soc_dai_link_component *platforms;
	unsigned int num_platforms;

	int id;	/* optional ID for machine driver link identification */

	const struct snd_soc_pcm_stream *params;
	unsigned int num_params;

	unsigned int dai_fmt;           /* format to set on init */

	enum snd_soc_dpcm_trigger trigger[2]; /* trigger type for DPCM */

	/* codec/machine specific init - e.g. add machine controls */
	int (*init)(struct snd_soc_pcm_runtime *rtd);

	/* optional hw_params re-writing for BE and FE sync */
	int (*be_hw_params_fixup)(struct snd_soc_pcm_runtime *rtd,
			struct snd_pcm_hw_params *params);

	/* machine stream operations */
	const struct snd_soc_ops *ops;
	const struct snd_soc_compr_ops *compr_ops;

	/* Mark this pcm with non atomic ops */
	bool nonatomic;

	/* For unidirectional dai links */
	unsigned int playback_only:1;
	unsigned int capture_only:1;

	/* Keep DAI active over suspend */
	unsigned int ignore_suspend:1;

	/* Symmetry requirements */
	unsigned int symmetric_rates:1;
	unsigned int symmetric_channels:1;
	unsigned int symmetric_samplebits:1;

	/* Do not create a PCM for this DAI link (Backend link) */
	unsigned int no_pcm:1;

	/* This DAI link can route to other DAI links at runtime (Frontend)*/
	unsigned int dynamic:1;

<<<<<<< HEAD
#ifdef CONFIG_AUDIO_QGKI
	/* This DAI link can be reconfigured at runtime (Backend) */
	unsigned int dynamic_be:1;
#endif
=======
	/*
	 * This DAI can support no host IO (no pcm data is
	 * copied to from host)
	 */
	unsigned int no_host_mode:2;

>>>>>>> 796d2c60
	/* DPCM capture and Playback support */
	unsigned int dpcm_capture:1;
	unsigned int dpcm_playback:1;

	/* DPCM used FE & BE merged format */
	unsigned int dpcm_merged_format:1;
	/* DPCM used FE & BE merged channel */
	unsigned int dpcm_merged_chan:1;
	/* DPCM used FE & BE merged rate */
	unsigned int dpcm_merged_rate:1;

	/* pmdown_time is ignored at stop */
	unsigned int ignore_pmdown_time:1;

	/* Do not create a PCM for this DAI link (Backend link) */
	unsigned int ignore:1;

	struct list_head list; /* DAI link list of the soc card */
	struct snd_soc_dobj dobj; /* For topology */

#ifdef CONFIG_AUDIO_QGKI
	/* this value determines what all ops can be started asynchronously */
	enum snd_soc_async_ops async_ops;
#endif
};
#define for_each_link_codecs(link, i, codec)				\
	for ((i) = 0;							\
	     ((i) < link->num_codecs) && ((codec) = &link->codecs[i]);	\
	     (i)++)

#define for_each_link_platforms(link, i, platform)			\
	for ((i) = 0;							\
	     ((i) < link->num_platforms) &&				\
	     ((platform) = &link->platforms[i]);			\
	     (i)++)

/*
 * Sample 1 : Single CPU/Codec/Platform
 *
 * SND_SOC_DAILINK_DEFS(test,
 *	DAILINK_COMP_ARRAY(COMP_CPU("cpu_dai")),
 *	DAILINK_COMP_ARRAY(COMP_CODEC("codec", "codec_dai")),
 *	DAILINK_COMP_ARRAY(COMP_PLATFORM("platform")));
 *
 * struct snd_soc_dai_link link = {
 *	...
 *	SND_SOC_DAILINK_REG(test),
 * };
 *
 * Sample 2 : Multi CPU/Codec, no Platform
 *
 * SND_SOC_DAILINK_DEFS(test,
 *	DAILINK_COMP_ARRAY(COMP_CPU("cpu_dai1"),
 *			   COMP_CPU("cpu_dai2")),
 *	DAILINK_COMP_ARRAY(COMP_CODEC("codec1", "codec_dai1"),
 *			   COMP_CODEC("codec2", "codec_dai2")));
 *
 * struct snd_soc_dai_link link = {
 *	...
 *	SND_SOC_DAILINK_REG(test),
 * };
 *
 * Sample 3 : Define each CPU/Codec/Platform manually
 *
 * SND_SOC_DAILINK_DEF(test_cpu,
 *		DAILINK_COMP_ARRAY(COMP_CPU("cpu_dai1"),
 *				   COMP_CPU("cpu_dai2")));
 * SND_SOC_DAILINK_DEF(test_codec,
 *		DAILINK_COMP_ARRAY(COMP_CODEC("codec1", "codec_dai1"),
 *				   COMP_CODEC("codec2", "codec_dai2")));
 * SND_SOC_DAILINK_DEF(test_platform,
 *		DAILINK_COMP_ARRAY(COMP_PLATFORM("platform")));
 *
 * struct snd_soc_dai_link link = {
 *	...
 *	SND_SOC_DAILINK_REG(test_cpu,
 *			    test_codec,
 *			    test_platform),
 * };
 *
 * Sample 4 : Sample3 without platform
 *
 * struct snd_soc_dai_link link = {
 *	...
 *	SND_SOC_DAILINK_REG(test_cpu,
 *			    test_codec);
 * };
 */

#define SND_SOC_DAILINK_REG1(name)	 SND_SOC_DAILINK_REG3(name##_cpus, name##_codecs, name##_platforms)
#define SND_SOC_DAILINK_REG2(cpu, codec) SND_SOC_DAILINK_REG3(cpu, codec, null_dailink_component)
#define SND_SOC_DAILINK_REG3(cpu, codec, platform)	\
	.cpus		= cpu,				\
	.num_cpus	= ARRAY_SIZE(cpu),		\
	.codecs		= codec,			\
	.num_codecs	= ARRAY_SIZE(codec),		\
	.platforms	= platform,			\
	.num_platforms	= ARRAY_SIZE(platform)

#define SND_SOC_DAILINK_REGx(_1, _2, _3, func, ...) func
#define SND_SOC_DAILINK_REG(...) \
	SND_SOC_DAILINK_REGx(__VA_ARGS__,		\
			SND_SOC_DAILINK_REG3,	\
			SND_SOC_DAILINK_REG2,	\
			SND_SOC_DAILINK_REG1)(__VA_ARGS__)

#define SND_SOC_DAILINK_DEF(name, def...)		\
	static struct snd_soc_dai_link_component name[]	= { def }

#define SND_SOC_DAILINK_DEFS(name, cpu, codec, platform...)	\
	SND_SOC_DAILINK_DEF(name##_cpus, cpu);			\
	SND_SOC_DAILINK_DEF(name##_codecs, codec);		\
	SND_SOC_DAILINK_DEF(name##_platforms, platform)

#define DAILINK_COMP_ARRAY(param...)	param
#define COMP_EMPTY()			{ }
#define COMP_CPU(_dai)			{ .dai_name = _dai, }
#define COMP_CODEC(_name, _dai)		{ .name = _name, .dai_name = _dai, }
#define COMP_PLATFORM(_name)		{ .name = _name }
#define COMP_AUX(_name)			{ .name = _name }
#define COMP_DUMMY()			{ .name = "snd-soc-dummy", .dai_name = "snd-soc-dummy-dai", }

extern struct snd_soc_dai_link_component null_dailink_component[0];


struct snd_soc_codec_conf {
	/*
	 * specify device either by device name, or by
	 * DT/OF node, but not both.
	 */
	const char *dev_name;
	struct device_node *of_node;

	/*
	 * optional map of kcontrol, widget and path name prefixes that are
	 * associated per device
	 */
	const char *name_prefix;
};

struct snd_soc_aux_dev {
	/*
	 * specify multi-codec either by device name, or by
	 * DT/OF node, but not both.
	 */
	struct snd_soc_dai_link_component dlc;

	/* codec/machine specific init - e.g. add machine controls */
	int (*init)(struct snd_soc_component *component);
};

/* SoC card */
struct snd_soc_card {
	const char *name;
	const char *long_name;
	const char *driver_name;
	char dmi_longname[80];
	char topology_shortname[32];

	struct device *dev;
	struct snd_card *snd_card;
	struct module *owner;

	struct mutex mutex;
	struct mutex dapm_mutex;

	/* Mutex for PCM operations */
	struct mutex pcm_mutex;
	enum snd_soc_pcm_subclass pcm_subclass;

	spinlock_t dpcm_lock;

	bool instantiated;
	bool topology_shortname_created;

	int (*probe)(struct snd_soc_card *card);
	int (*late_probe)(struct snd_soc_card *card);
	int (*remove)(struct snd_soc_card *card);

	/* the pre and post PM functions are used to do any PM work before and
	 * after the codec and DAI's do any PM work. */
	int (*suspend_pre)(struct snd_soc_card *card);
	int (*suspend_post)(struct snd_soc_card *card);
	int (*resume_pre)(struct snd_soc_card *card);
	int (*resume_post)(struct snd_soc_card *card);

	/* callbacks */
	int (*set_bias_level)(struct snd_soc_card *,
			      struct snd_soc_dapm_context *dapm,
			      enum snd_soc_bias_level level);
	int (*set_bias_level_post)(struct snd_soc_card *,
				   struct snd_soc_dapm_context *dapm,
				   enum snd_soc_bias_level level);

	int (*add_dai_link)(struct snd_soc_card *,
			    struct snd_soc_dai_link *link);
	void (*remove_dai_link)(struct snd_soc_card *,
			    struct snd_soc_dai_link *link);

	long pmdown_time;

	/* CPU <--> Codec DAI links  */
	struct snd_soc_dai_link *dai_link;  /* predefined links only */
	int num_links;  /* predefined links only */
	struct list_head dai_link_list; /* all links */

	struct list_head rtd_list;
	int num_rtd;

	/* optional codec specific configuration */
	struct snd_soc_codec_conf *codec_conf;
	int num_configs;

	/*
	 * optional auxiliary devices such as amplifiers or codecs with DAI
	 * link unused
	 */
	struct snd_soc_aux_dev *aux_dev;
	int num_aux_devs;
	struct list_head aux_comp_list;

	const struct snd_kcontrol_new *controls;
	int num_controls;

	/*
	 * Card-specific routes and widgets.
	 * Note: of_dapm_xxx for Device Tree; Otherwise for driver build-in.
	 */
	const struct snd_soc_dapm_widget *dapm_widgets;
	int num_dapm_widgets;
	const struct snd_soc_dapm_route *dapm_routes;
	int num_dapm_routes;
	const struct snd_soc_dapm_widget *of_dapm_widgets;
	int num_of_dapm_widgets;
	const struct snd_soc_dapm_route *of_dapm_routes;
	int num_of_dapm_routes;
	bool fully_routed;

	/* lists of probed devices belonging to this card */
	struct list_head component_dev_list;
	struct list_head list;

	struct list_head widgets;
	struct list_head paths;
	struct list_head dapm_list;
	struct list_head dapm_dirty;

	/* attached dynamic objects */
	struct list_head dobj_list;

	/* Generic DAPM context for the card */
	struct snd_soc_dapm_context dapm;
	struct snd_soc_dapm_stats dapm_stats;
	struct snd_soc_dapm_update *update;

#ifdef CONFIG_DEBUG_FS
	struct dentry *debugfs_card_root;
#endif
#ifdef CONFIG_PM_SLEEP
	struct work_struct deferred_resume_work;
#endif
	u32 pop_time;

	void *drvdata;
};
#define for_each_card_prelinks(card, i, link)				\
	for ((i) = 0;							\
	     ((i) < (card)->num_links) && ((link) = &(card)->dai_link[i]); \
	     (i)++)
#define for_each_card_pre_auxs(card, i, aux)				\
	for ((i) = 0;							\
	     ((i) < (card)->num_aux_devs) && ((aux) = &(card)->aux_dev[i]); \
	     (i)++)

#define for_each_card_links(card, link)				\
	list_for_each_entry(link, &(card)->dai_link_list, list)
#define for_each_card_links_safe(card, link, _link)			\
	list_for_each_entry_safe(link, _link, &(card)->dai_link_list, list)

#define for_each_card_rtds(card, rtd)			\
	list_for_each_entry(rtd, &(card)->rtd_list, list)
#define for_each_card_rtds_safe(card, rtd, _rtd)	\
	list_for_each_entry_safe(rtd, _rtd, &(card)->rtd_list, list)

#define for_each_card_auxs(card, component)			\
	list_for_each_entry(component, &card->aux_comp_list, card_aux_list)
#define for_each_card_auxs_safe(card, component, _comp)	\
	list_for_each_entry_safe(component, _comp,	\
				 &card->aux_comp_list, card_aux_list)

#define for_each_card_components(card, component)			\
	list_for_each_entry(component, &(card)->component_dev_list, card_list)

/* SoC machine DAI configuration, glues a codec and cpu DAI together */
struct snd_soc_pcm_runtime {
	struct device *dev;
	struct snd_soc_card *card;
	struct snd_soc_dai_link *dai_link;
	struct snd_pcm_ops ops;

	unsigned int params_select; /* currently selected param for dai link */

	/* Dynamic PCM BE runtime data */
	struct snd_soc_dpcm_runtime dpcm[2];

	long pmdown_time;
#ifdef CONFIG_AUDIO_QGKI
	/* err in case of ops failed */
	int err_ops;
#endif
	/* runtime devices */
	struct snd_pcm *pcm;
	struct snd_compr *compr;
	struct snd_soc_dai *codec_dai;
	struct snd_soc_dai *cpu_dai;

	struct snd_soc_dai **codec_dais;
	unsigned int num_codecs;

	struct delayed_work delayed_work;
#ifdef CONFIG_DEBUG_FS
	struct dentry *debugfs_dpcm_root;
#endif

	unsigned int num; /* 0-based and monotonic increasing */
	struct list_head list; /* rtd list of the soc card */
	struct list_head component_list; /* list of connected components */

	/* bit field */
	unsigned int dev_registered:1;
	unsigned int pop_wait:1;
	unsigned int fe_compr:1; /* for Dynamic PCM */
};
#define for_each_rtd_codec_dai(rtd, i, dai)\
	for ((i) = 0;						       \
	     ((i) < rtd->num_codecs) && ((dai) = rtd->codec_dais[i]); \
	     (i)++)
#define for_each_rtd_codec_dai_rollback(rtd, i, dai)		\
	for (; ((--i) >= 0) && ((dai) = rtd->codec_dais[i]);)


/* mixer control */
struct soc_mixer_control {
	int min, max, platform_max;
	int reg, rreg;
	unsigned int shift, rshift;
	unsigned int sign_bit;
	unsigned int invert:1;
	unsigned int autodisable:1;
	struct snd_soc_dobj dobj;
};

struct soc_bytes {
	int base;
	int num_regs;
	u32 mask;
};

struct soc_bytes_ext {
	int max;
	struct snd_soc_dobj dobj;

	/* used for TLV byte control */
	int (*get)(struct snd_kcontrol *kcontrol, unsigned int __user *bytes,
			unsigned int size);
	int (*put)(struct snd_kcontrol *kcontrol, const unsigned int __user *bytes,
			unsigned int size);
};

/* multi register control */
struct soc_mreg_control {
	long min, max;
	unsigned int regbase, regcount, nbits, invert;
};

struct soc_multi_mixer_control {
	int min, max, platform_max, count;
	unsigned int reg, rreg, shift, rshift, invert;
};

/* enumerated kcontrol */
struct soc_enum {
	int reg;
	unsigned char shift_l;
	unsigned char shift_r;
	unsigned int items;
	unsigned int mask;
	const char * const *texts;
	const unsigned int *values;
	unsigned int autodisable:1;
	struct snd_soc_dobj dobj;
};

/* device driver data */

static inline void snd_soc_card_set_drvdata(struct snd_soc_card *card,
		void *data)
{
	card->drvdata = data;
}

static inline void *snd_soc_card_get_drvdata(struct snd_soc_card *card)
{
	return card->drvdata;
}

static inline bool snd_soc_volsw_is_stereo(struct soc_mixer_control *mc)
{
	if (mc->reg == mc->rreg && mc->shift == mc->rshift)
		return 0;
	/*
	 * mc->reg == mc->rreg && mc->shift != mc->rshift, or
	 * mc->reg != mc->rreg means that the control is
	 * stereo (bits in one register or in two registers)
	 */
	return 1;
}

static inline unsigned int snd_soc_enum_val_to_item(struct soc_enum *e,
	unsigned int val)
{
	unsigned int i;

	if (!e->values)
		return val;

	for (i = 0; i < e->items; i++)
		if (val == e->values[i])
			return i;

	return 0;
}

static inline unsigned int snd_soc_enum_item_to_val(struct soc_enum *e,
	unsigned int item)
{
	if (!e->values)
		return item;

	return e->values[item];
}

/**
 * snd_soc_kcontrol_component() - Returns the component that registered the
 *  control
 * @kcontrol: The control for which to get the component
 *
 * Note: This function will work correctly if the control has been registered
 * for a component. With snd_soc_add_codec_controls() or via table based
 * setup for either a CODEC or component driver. Otherwise the behavior is
 * undefined.
 */
static inline struct snd_soc_component *snd_soc_kcontrol_component(
	struct snd_kcontrol *kcontrol)
{
	return snd_kcontrol_chip(kcontrol);
}

int snd_soc_util_init(void);
void snd_soc_util_exit(void);

int snd_soc_of_parse_card_name(struct snd_soc_card *card,
			       const char *propname);
int snd_soc_of_parse_audio_simple_widgets(struct snd_soc_card *card,
					  const char *propname);
int snd_soc_of_get_slot_mask(struct device_node *np,
			     const char *prop_name,
			     unsigned int *mask);
int snd_soc_of_parse_tdm_slot(struct device_node *np,
			      unsigned int *tx_mask,
			      unsigned int *rx_mask,
			      unsigned int *slots,
			      unsigned int *slot_width);
void snd_soc_of_parse_node_prefix(struct device_node *np,
				   struct snd_soc_codec_conf *codec_conf,
				   struct device_node *of_node,
				   const char *propname);
static inline
void snd_soc_of_parse_audio_prefix(struct snd_soc_card *card,
				   struct snd_soc_codec_conf *codec_conf,
				   struct device_node *of_node,
				   const char *propname)
{
	snd_soc_of_parse_node_prefix(card->dev->of_node,
				     codec_conf, of_node, propname);
}

int snd_soc_of_parse_audio_routing(struct snd_soc_card *card,
				   const char *propname);
unsigned int snd_soc_of_parse_daifmt(struct device_node *np,
				     const char *prefix,
				     struct device_node **bitclkmaster,
				     struct device_node **framemaster);
int snd_soc_get_dai_id(struct device_node *ep);
int snd_soc_get_dai_name(struct of_phandle_args *args,
			 const char **dai_name);
int snd_soc_of_get_dai_name(struct device_node *of_node,
			    const char **dai_name);
int snd_soc_of_get_dai_link_codecs(struct device *dev,
				   struct device_node *of_node,
				   struct snd_soc_dai_link *dai_link);
void snd_soc_of_put_dai_link_codecs(struct snd_soc_dai_link *dai_link);

int snd_soc_add_dai_link(struct snd_soc_card *card,
				struct snd_soc_dai_link *dai_link);
void snd_soc_remove_dai_link(struct snd_soc_card *card,
			     struct snd_soc_dai_link *dai_link);
struct snd_soc_dai_link *snd_soc_find_dai_link(struct snd_soc_card *card,
					       int id, const char *name,
					       const char *stream_name);

int snd_soc_register_dai(struct snd_soc_component *component,
	struct snd_soc_dai_driver *dai_drv);

struct snd_soc_dai *snd_soc_find_dai(
	const struct snd_soc_dai_link_component *dlc);

#ifdef CONFIG_AUDIO_QGKI
struct snd_soc_component *soc_find_component(
	const struct snd_soc_dai_link_component *dlc);
#endif

#include <sound/soc-dai.h>

static inline
struct snd_soc_dai *snd_soc_card_get_codec_dai(struct snd_soc_card *card,
					       const char *dai_name)
{
	struct snd_soc_pcm_runtime *rtd;

	list_for_each_entry(rtd, &card->rtd_list, list) {
		if (!strcmp(rtd->codec_dai->name, dai_name))
			return rtd->codec_dai;
	}

	return NULL;
}

static inline
int snd_soc_fixup_dai_links_platform_name(struct snd_soc_card *card,
					  const char *platform_name)
{
	struct snd_soc_dai_link *dai_link;
	const char *name;
	int i;

	if (!platform_name) /* nothing to do */
		return 0;

	/* set platform name for each dailink */
	for_each_card_prelinks(card, i, dai_link) {
		name = devm_kstrdup(card->dev, platform_name, GFP_KERNEL);
		if (!name)
			return -ENOMEM;

		if (!dai_link->platforms)
			return -EINVAL;

		/* only single platform is supported for now */
		dai_link->platforms->name = name;
	}

	return 0;
}

#ifdef CONFIG_DEBUG_FS
extern struct dentry *snd_soc_debugfs_root;
#endif

extern const struct dev_pm_ops snd_soc_pm_ops;

/* Helper functions */
static inline void snd_soc_dapm_mutex_lock(struct snd_soc_dapm_context *dapm)
{
	mutex_lock_nested(&dapm->card->dapm_mutex, SND_SOC_DAPM_CLASS_RUNTIME);
}

static inline void snd_soc_dapm_mutex_unlock(struct snd_soc_dapm_context *dapm)
{
	mutex_unlock(&dapm->card->dapm_mutex);
}

#include <sound/soc-component.h>

#endif<|MERGE_RESOLUTION|>--- conflicted
+++ resolved
@@ -860,19 +860,17 @@
 	/* This DAI link can route to other DAI links at runtime (Frontend)*/
 	unsigned int dynamic:1;
 
-<<<<<<< HEAD
 #ifdef CONFIG_AUDIO_QGKI
 	/* This DAI link can be reconfigured at runtime (Backend) */
 	unsigned int dynamic_be:1;
 #endif
-=======
+
 	/*
 	 * This DAI can support no host IO (no pcm data is
 	 * copied to from host)
 	 */
 	unsigned int no_host_mode:2;
 
->>>>>>> 796d2c60
 	/* DPCM capture and Playback support */
 	unsigned int dpcm_capture:1;
 	unsigned int dpcm_playback:1;
