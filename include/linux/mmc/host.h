--- conflicted
+++ resolved
@@ -534,16 +534,13 @@
 	int			cqe_qdepth;
 	bool			cqe_enabled;
 	bool			cqe_on;
-<<<<<<< HEAD
+
+	/* Host Software Queue support */
+	bool			hsq_enabled;
+
 #if defined(CONFIG_SDC_QTI)
 	atomic_t active_reqs;
 #endif
-=======
-
-	/* Host Software Queue support */
-	bool			hsq_enabled;
-
->>>>>>> 724ffa00
 	unsigned long		private[0] ____cacheline_aligned;
 };
 
