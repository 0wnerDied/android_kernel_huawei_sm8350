--- conflicted
+++ resolved
@@ -21,15 +21,12 @@
 #include <linux/types.h>
 
 #include <linux/qcom_scm.h>
-<<<<<<< HEAD
 #include <linux/ipc_logging.h>
 
 #define PDC_MAX_IRQS		168
 #define PDC_IPC_LOG_SZ		2
-=======
 
 #define PDC_MAX_IRQS		168
->>>>>>> aefd2d63
 #define PDC_MAX_GPIO_IRQS	256
 
 #define CLEAR_INTR(reg, intr)	(reg & ~(1 << intr))
@@ -47,15 +44,10 @@
 };
 
 struct spi_cfg_regs {
-<<<<<<< HEAD
-	u64 start;
-	void __iomem *base;
-=======
 	union {
 		u64 start;
 		void __iomem *base;
 	};
->>>>>>> aefd2d63
 	resource_size_t size;
 	bool scm_io;
 };
@@ -65,10 +57,7 @@
 static struct pdc_pin_region *pdc_region;
 static int pdc_region_cnt;
 static struct spi_cfg_regs *spi_cfg;
-<<<<<<< HEAD
 static void *pdc_ipc_log;
-=======
->>>>>>> aefd2d63
 
 static void pdc_reg_write(int reg, u32 i, u32 val)
 {
@@ -126,27 +115,6 @@
 	irq_chip_disable_parent(d);
 }
 
-<<<<<<< HEAD
-=======
-static int qcom_pdc_gic_get_irqchip_state(struct irq_data *d,
-		enum irqchip_irq_state which, bool *state)
-{
-	if (d->hwirq == GPIO_NO_WAKE_IRQ)
-		return 0;
-
-	return irq_chip_get_parent_state(d, which, state);
-}
-
-static int qcom_pdc_gic_set_irqchip_state(struct irq_data *d,
-		enum irqchip_irq_state which, bool value)
-{
-	if (d->hwirq == GPIO_NO_WAKE_IRQ)
-		return 0;
-
-	return irq_chip_set_parent_state(d, which, value);
-}
-
->>>>>>> aefd2d63
 static void qcom_pdc_gic_enable(struct irq_data *d)
 {
 	if (d->hwirq == GPIO_NO_WAKE_IRQ)
@@ -161,10 +129,7 @@
 	if (d->hwirq == GPIO_NO_WAKE_IRQ)
 		return;
 
-<<<<<<< HEAD
 	ipc_log_string(pdc_ipc_log, "PIN=%d mask", d->hwirq);
-=======
->>>>>>> aefd2d63
 	irq_chip_mask_parent(d);
 }
 
@@ -173,10 +138,7 @@
 	if (d->hwirq == GPIO_NO_WAKE_IRQ)
 		return;
 
-<<<<<<< HEAD
 	ipc_log_string(pdc_ipc_log, "PIN=%d unmask", d->hwirq);
-=======
->>>>>>> aefd2d63
 	irq_chip_unmask_parent(d);
 }
 
@@ -191,11 +153,7 @@
 		qcom_scm_io_readl(scm_cfg_reg, &val);
 		return val;
 	} else {
-<<<<<<< HEAD
-		return readl_relaxed(cfg_reg);
-=======
 		return readl(cfg_reg);
->>>>>>> aefd2d63
 	}
 }
 
@@ -207,11 +165,7 @@
 	if (spi_cfg->scm_io)
 		qcom_scm_io_writel(scm_cfg_reg, val);
 	else
-<<<<<<< HEAD
-		writel_relaxed(val, cfg_reg);
-=======
 		writel(val, cfg_reg);
->>>>>>> aefd2d63
 }
 
 static int spi_configure_type(irq_hw_number_t hwirq, unsigned int type)
@@ -234,12 +188,9 @@
 	if (type & IRQ_TYPE_LEVEL_MASK)
 		val |= mask;
 	__spi_pin_write(pin, val);
-<<<<<<< HEAD
 	ipc_log_string(pdc_ipc_log,
 		       "SPI config: GIC-SPI=%d (reg=%d,bit=%d) val=%d",
 		       spi, pin, spi % 32, type & IRQ_TYPE_LEVEL_MASK);
-=======
->>>>>>> aefd2d63
 	raw_spin_unlock_irqrestore(&pdc_lock, flags);
 
 	return 0;
@@ -463,11 +414,8 @@
 	parent_fwspec.param[1]    = parent_hwirq;
 	parent_fwspec.param[2]    = type;
 
-<<<<<<< HEAD
 	ipc_log_string(pdc_ipc_log, "GPIO alloc: PIN=%d GIC-SPI=%d",
 		       hwirq, parent_hwirq);
-=======
->>>>>>> aefd2d63
 	return irq_domain_alloc_irqs_parent(domain, virq, nr_irqs,
 					    &parent_fwspec);
 }
@@ -585,17 +533,10 @@
 	}
 
 	pdc_gpio_domain = irq_domain_create_hierarchy(parent_domain,
-<<<<<<< HEAD
 					IRQ_DOMAIN_FLAG_QCOM_PDC_WAKEUP,
 					PDC_MAX_GPIO_IRQS,
 					of_fwnode_handle(node),
 					&qcom_pdc_gpio_ops, NULL);
-=======
-						      IRQ_DOMAIN_FLAG_QCOM_PDC_WAKEUP,
-						      PDC_MAX_GPIO_IRQS,
-						      of_fwnode_handle(node),
-						      &qcom_pdc_gpio_ops, NULL);
->>>>>>> aefd2d63
 	if (!pdc_gpio_domain) {
 		pr_err("%pOF: PDC domain add failed for GPIO domain\n", node);
 		ret = -ENOMEM;
