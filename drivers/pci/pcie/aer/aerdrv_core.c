--- conflicted
+++ resolved
@@ -232,9 +232,6 @@
 				   dev->driver ?
 				   "no AER-aware driver" : "no driver");
 		}
-<<<<<<< HEAD
-		goto out;
-=======
 
 		/*
 		 * If there's any device in the subtree that does not
@@ -253,11 +250,9 @@
 	} else {
 		err_handler = dev->driver->err_handler;
 		vote = err_handler->error_detected(dev, result_data->state);
->>>>>>> 918b4053
 	}
 
 	result_data->result = merge_result(result_data->result, vote);
-out:
 	device_unlock(&dev->dev);
 	return 0;
 }
