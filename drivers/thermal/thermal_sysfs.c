--- conflicted
+++ resolved
@@ -980,15 +980,8 @@
 {
 	struct cooling_dev_stats *stats = cdev->stats;
 
-<<<<<<< HEAD
-#ifdef CONFIG_QTI_THERMAL
 	if (!stats)
 		return;
-#endif
-=======
-	if (!stats)
-		return;
->>>>>>> 37201331
 
 	spin_lock(&stats->lock);
 
