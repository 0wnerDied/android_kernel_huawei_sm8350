--- conflicted
+++ resolved
@@ -2884,11 +2884,7 @@
 	ufshcd_release(hba);
 	return err;
 }
-<<<<<<< HEAD
-EXPORT_SYMBOL(ufshcd_query_flag);
-=======
 EXPORT_SYMBOL_GPL(ufshcd_query_flag);
->>>>>>> 796d2c60
 
 /**
  * ufshcd_query_attr - API function for sending attribute requests
@@ -2953,11 +2949,7 @@
 	ufshcd_release(hba);
 	return err;
 }
-<<<<<<< HEAD
-EXPORT_SYMBOL(ufshcd_query_attr);
-=======
 EXPORT_SYMBOL_GPL(ufshcd_query_attr);
->>>>>>> 796d2c60
 
 /**
  * ufshcd_query_attr_retry() - API function for sending query
@@ -3092,11 +3084,7 @@
 
 	return err;
 }
-<<<<<<< HEAD
-EXPORT_SYMBOL(ufshcd_query_descriptor_retry);
-=======
 EXPORT_SYMBOL_GPL(ufshcd_query_descriptor_retry);
->>>>>>> 796d2c60
 
 /**
  * ufshcd_read_desc_length - read the specified descriptor length from header
