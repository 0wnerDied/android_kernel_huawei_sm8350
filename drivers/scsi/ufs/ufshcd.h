--- conflicted
+++ resolved
@@ -953,20 +953,12 @@
 	 * inline crypto engine, if it is present
 	 */
 #define UFSHCD_CAP_CRYPTO (1 << 7)
-<<<<<<< HEAD
-#if defined(CONFIG_SCSI_UFSHCD_QTI)
-=======
->>>>>>> 997107c6
 	/*
 	 * This capability allows the host controller driver to turn-on
 	 * WriteBooster, if the underlying device supports it and is
 	 * provisioned to be used. This would increase the write performance.
 	 */
 #define	UFSHCD_CAP_WB_EN (1 << 8)
-<<<<<<< HEAD
-#endif
-=======
->>>>>>> 997107c6
 
 #ifdef CONFIG_SCSI_UFSHCD_QTI
 #define UFSHCD_CAP_POWER_COLLAPSE_DURING_HIBERN8 (1 << 8)
@@ -1006,10 +998,6 @@
 	struct device		bsg_dev;
 	struct request_queue	*bsg_queue;
 
-#if defined(CONFIG_SCSI_UFSHCD_QTI)
-	bool wb_buf_flush_enabled;
-	bool wb_enabled;
-#endif
 #ifdef CONFIG_SCSI_UFS_CRYPTO
 	/* crypto */
 	union ufs_crypto_capabilities crypto_capabilities;
@@ -1107,13 +1095,6 @@
 static inline bool ufshcd_is_auto_hibern8_enabled(struct ufs_hba *hba)
 {
 	return FIELD_GET(UFSHCI_AHIBERN8_TIMER_MASK, hba->ahit) ? true : false;
-}
-#endif
-
-#if defined(CONFIG_SCSI_UFSHCD_QTI)
-static inline bool ufshcd_is_wb_allowed(struct ufs_hba *hba)
-{
-	return hba->caps & UFSHCD_CAP_WB_EN;
 }
 #endif
 
