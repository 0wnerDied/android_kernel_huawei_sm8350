/* SPDX-License-Identifier: GPL-2.0-only */
/*
 * Copyright (c) 2014-2019, The Linux Foundation. All rights reserved.
 */

#ifndef _UFS_QUIRKS_H_
#define _UFS_QUIRKS_H_

/* return true if s1 is a prefix of s2 */
#define STR_PRFX_EQUAL(s1, s2) !strncmp(s1, s2, strlen(s1))

#define UFS_ANY_VENDOR 0xFFFF
#define UFS_ANY_MODEL  "ANY_MODEL"

#define UFS_VENDOR_MICRON      0x12C
#define UFS_VENDOR_TOSHIBA     0x198
#define UFS_VENDOR_SAMSUNG     0x1CE
#define UFS_VENDOR_SKHYNIX     0x1AD
#define UFS_VENDOR_WDC         0x145

/**
 * ufs_dev_fix - ufs device quirk info
 * @card: ufs card details
 * @quirk: device quirk
 */
struct ufs_dev_fix {
	u16 wmanufacturerid;
	u8 *model;
	unsigned int quirk;
};

#define END_FIX { }

/* add specific device quirk */
#define UFS_FIX(_vendor, _model, _quirk) { \
	.wmanufacturerid = (_vendor),\
	.model = (_model),		   \
	.quirk = (_quirk),		   \
}

#ifdef CONFIG_SCSI_UFSHCD_QTI
/*
 * If UFS device is having issue in processing LCC (Line Control
 * Command) coming from UFS host controller then enable this quirk.
 * When this quirk is enabled, host controller driver should disable
 * the LCC transmission on UFS host controller (by clearing
 * TX_LCC_ENABLE attribute of host to 0).
 */
#define UFS_DEVICE_QUIRK_BROKEN_LCC (1 << 0)

/*
 * Some UFS devices don't need VCCQ rail for device operations. Enabling this
 * quirk for such devices will make sure that VCCQ rail is not voted.
 */
#define UFS_DEVICE_NO_VCCQ (1 << 1)
#endif

/*
 * Some vendor's UFS device sends back to back NACs for the DL data frames
 * causing the host controller to raise the DFES error status. Sometimes
 * such UFS devices send back to back NAC without waiting for new
 * retransmitted DL frame from the host and in such cases it might be possible
 * the Host UniPro goes into bad state without raising the DFES error
 * interrupt. If this happens then all the pending commands would timeout
 * only after respective SW command (which is generally too large).
 *
 * We can workaround such device behaviour like this:
 * - As soon as SW sees the DL NAC error, it should schedule the error handler
 * - Error handler would sleep for 50ms to see if there are any fatal errors
 *   raised by UFS controller.
 *    - If there are fatal errors then SW does normal error recovery.
 *    - If there are no fatal errors then SW sends the NOP command to device
 *      to check if link is alive.
 *        - If NOP command times out, SW does normal error recovery
 *        - If NOP command succeed, skip the error handling.
 *
 * If DL NAC error is seen multiple times with some vendor's UFS devices then
 * enable this quirk to initiate quick error recovery and also silence related
 * error logs to reduce spamming of kernel logs.
 */
#define UFS_DEVICE_QUIRK_RECOVERY_FROM_DL_NAC_ERRORS (1 << 2)

/*
 * Few Toshiba UFS device models advertise RX_MIN_ACTIVATETIME_CAPABILITY as
 * 600us which may not be enough for reliable hibern8 exit hardware sequence
 * from UFS device.
 * To workaround this issue, host should set its PA_TACTIVATE time to 1ms even
 * if device advertises RX_MIN_ACTIVATETIME_CAPABILITY less than 1ms.
 */
#define UFS_DEVICE_QUIRK_PA_TACTIVATE	(1 << 4)

#ifdef CONFIG_SCSI_UFSHCD_QTI
/*
 * Some UFS memory devices may have really low read/write throughput in
 * FAST AUTO mode, enable this quirk to make sure that FAST AUTO mode is
 * never enabled for such devices.
 */
#define UFS_DEVICE_NO_FASTAUTO		(1 << 5)
#endif

/*
 * It seems some UFS devices may keep drawing more than sleep current
 * (atleast for 500us) from UFS rails (especially from VCCQ rail).
 * To avoid this situation, add 2ms delay before putting these UFS
 * rails in LPM mode.
 */
#define UFS_DEVICE_QUIRK_DELAY_BEFORE_LPM	(1 << 6)

/*
 * Some UFS devices require host PA_TACTIVATE to be lower than device
 * PA_TACTIVATE, enabling this quirk ensure this.
 */
#define UFS_DEVICE_QUIRK_HOST_PA_TACTIVATE	(1 << 7)

/*
 * The max. value PA_SaveConfigTime is 250 (10us) but this is not enough for
 * some vendors.
 * Gear switch from PWM to HS may fail even with this max. PA_SaveConfigTime.
 * Gear switch can be issued by host controller as an error recovery and any
 * software delay will not help on this case so we need to increase
 * PA_SaveConfigTime to >32us as per vendor recommendation.
 */
#define UFS_DEVICE_QUIRK_HOST_PA_SAVECONFIGTIME	(1 << 8)

/*
 * Some UFS devices require VS_DebugSaveConfigTime is 0x10,
 * enabling this quirk ensure this.
 */
#define UFS_DEVICE_QUIRK_HOST_VS_DEBUGSAVECONFIGTIME	(1 << 9)

<<<<<<< HEAD
#ifdef CONFIG_SCSI_UFSHCD_QTI
/*
 * Some UFS devices may stop responding after switching from HS-G1 to HS-G3.
 * Also, it is found that these devices work fine if we do 2 steps switch:
 * HS-G1 to HS-G2 followed by HS-G2 to HS-G3. Enabling this quirk for such
 * device would apply this 2 steps gear switch workaround.
 */
#define UFS_DEVICE_QUIRK_HS_G1_TO_HS_G3_SWITCH		(1 << 10)

/*
 * Some UFS devices need more delay after device reference clk is turned on
 * but before initiation of the state transition to STALL from a LS-MODE or
 * from the HIBERN8 state. Enable this quirk to give UFS devices 50us delay
 * instead of the default delay.
 */
#define UFS_DEVICE_QUIRK_WAIT_AFTER_REF_CLK_UNGATE	(1 << 11)

/*
 * Some UFS devices may not work properly after resume if the link was kept
 * in off state during suspend. Enabling this quirk will not allow the
 * link to be kept in off state during suspend.
 */
#define UFS_DEVICE_QUIRK_NO_LINK_OFF	(1 << 13)

#endif
=======
/*
 * Some pre-3.1 UFS devices can support extended features by upgrading
 * the firmware. Enable this quirk to make UFS core driver probe and enable
 * supported features on such devices.
 */
#define UFS_DEVICE_QUIRK_SUPPORT_EXTENDED_FEATURES (1 << 10)

>>>>>>> 997107c6
#endif /* UFS_QUIRKS_H_ */<|MERGE_RESOLUTION|>--- conflicted
+++ resolved
@@ -128,7 +128,6 @@
  */
 #define UFS_DEVICE_QUIRK_HOST_VS_DEBUGSAVECONFIGTIME	(1 << 9)
 
-<<<<<<< HEAD
 #ifdef CONFIG_SCSI_UFSHCD_QTI
 /*
  * Some UFS devices may stop responding after switching from HS-G1 to HS-G3.
@@ -154,13 +153,11 @@
 #define UFS_DEVICE_QUIRK_NO_LINK_OFF	(1 << 13)
 
 #endif
-=======
 /*
  * Some pre-3.1 UFS devices can support extended features by upgrading
  * the firmware. Enable this quirk to make UFS core driver probe and enable
  * supported features on such devices.
  */
-#define UFS_DEVICE_QUIRK_SUPPORT_EXTENDED_FEATURES (1 << 10)
+#define UFS_DEVICE_QUIRK_SUPPORT_EXTENDED_FEATURES (1 << 14)
 
->>>>>>> 997107c6
 #endif /* UFS_QUIRKS_H_ */