// SPDX-License-Identifier: GPL-2.0-only
/*
 * Copyright (C) 2008 Advanced Micro Devices, Inc.
 *
 * Author: Joerg Roedel <joerg.roedel@amd.com>
 */

#define pr_fmt(fmt)	"DMA-API: " fmt

#include <linux/sched/task_stack.h>
#include <linux/scatterlist.h>
#include <linux/dma-mapping.h>
#include <linux/sched/task.h>
#include <linux/stacktrace.h>
#include <linux/dma-debug.h>
#include <linux/spinlock.h>
#include <linux/vmalloc.h>
#include <linux/debugfs.h>
#include <linux/uaccess.h>
#include <linux/export.h>
#include <linux/device.h>
#include <linux/types.h>
#include <linux/sched.h>
#include <linux/ctype.h>
#include <linux/list.h>
#include <linux/slab.h>

#include <asm/sections.h>

#define HASH_SIZE       1024ULL
#define HASH_FN_SHIFT   13
#define HASH_FN_MASK    (HASH_SIZE - 1)

#define PREALLOC_DMA_DEBUG_ENTRIES (1 << 16)
/* If the pool runs out, add this many new entries at once */
#define DMA_DEBUG_DYNAMIC_ENTRIES (PAGE_SIZE / sizeof(struct dma_debug_entry))

enum {
	dma_debug_single,
	dma_debug_sg,
	dma_debug_coherent,
	dma_debug_resource,
};

enum map_err_types {
	MAP_ERR_CHECK_NOT_APPLICABLE,
	MAP_ERR_NOT_CHECKED,
	MAP_ERR_CHECKED,
};

#define DMA_DEBUG_STACKTRACE_ENTRIES 5

/**
 * struct dma_debug_entry - track a dma_map* or dma_alloc_coherent mapping
 * @list: node on pre-allocated free_entries list
 * @dev: 'dev' argument to dma_map_{page|single|sg} or dma_alloc_coherent
 * @type: single, page, sg, coherent
 * @pfn: page frame of the start address
 * @offset: offset of mapping relative to pfn
 * @size: length of the mapping
 * @direction: enum dma_data_direction
 * @sg_call_ents: 'nents' from dma_map_sg
 * @sg_mapped_ents: 'mapped_ents' from dma_map_sg
 * @map_err_type: track whether dma_mapping_error() was checked
 * @stacktrace: support backtraces when a violation is detected
 */
struct dma_debug_entry {
	struct list_head list;
	struct device    *dev;
	int              type;
	unsigned long	 pfn;
	size_t		 offset;
	u64              dev_addr;
	u64              size;
	int              direction;
	int		 sg_call_ents;
	int		 sg_mapped_ents;
	enum map_err_types  map_err_type;
#ifdef CONFIG_STACKTRACE
	unsigned int	stack_len;
	unsigned long	stack_entries[DMA_DEBUG_STACKTRACE_ENTRIES];
#endif
};

typedef bool (*match_fn)(struct dma_debug_entry *, struct dma_debug_entry *);

struct hash_bucket {
	struct list_head list;
	spinlock_t lock;
} ____cacheline_aligned_in_smp;

/* Hash list to save the allocated dma addresses */
static struct hash_bucket dma_entry_hash[HASH_SIZE];
/* List of pre-allocated dma_debug_entry's */
static LIST_HEAD(free_entries);
/* Lock for the list above */
static DEFINE_SPINLOCK(free_entries_lock);

/* Global disable flag - will be set in case of an error */
static bool global_disable __read_mostly;

/* Early initialization disable flag, set at the end of dma_debug_init */
static bool dma_debug_initialized __read_mostly;

static inline bool dma_debug_disabled(void)
{
	return global_disable || !dma_debug_initialized;
}

/* Global error count */
static u32 error_count;

/* Global error show enable*/
static u32 show_all_errors __read_mostly;
/* Number of errors to show */
static u32 show_num_errors = 1;

static u32 num_free_entries;
static u32 min_free_entries;
static u32 nr_total_entries;

/* number of preallocated entries requested by kernel cmdline */
static u32 nr_prealloc_entries = PREALLOC_DMA_DEBUG_ENTRIES;

/* per-driver filter related state */

#define NAME_MAX_LEN	64

static char                  current_driver_name[NAME_MAX_LEN] __read_mostly;
static struct device_driver *current_driver                    __read_mostly;

static DEFINE_RWLOCK(driver_name_lock);

static const char *const maperr2str[] = {
	[MAP_ERR_CHECK_NOT_APPLICABLE] = "dma map error check not applicable",
	[MAP_ERR_NOT_CHECKED] = "dma map error not checked",
	[MAP_ERR_CHECKED] = "dma map error checked",
};

static const char *type2name[5] = { "single", "page",
				    "scather-gather", "coherent",
				    "resource" };

static const char *dir2name[4] = { "DMA_BIDIRECTIONAL", "DMA_TO_DEVICE",
				   "DMA_FROM_DEVICE", "DMA_NONE" };

/*
 * The access to some variables in this macro is racy. We can't use atomic_t
 * here because all these variables are exported to debugfs. Some of them even
 * writeable. This is also the reason why a lock won't help much. But anyway,
 * the races are no big deal. Here is why:
 *
 *   error_count: the addition is racy, but the worst thing that can happen is
 *                that we don't count some errors
 *   show_num_errors: the subtraction is racy. Also no big deal because in
 *                    worst case this will result in one warning more in the
 *                    system log than the user configured. This variable is
 *                    writeable via debugfs.
 */
static inline void dump_entry_trace(struct dma_debug_entry *entry)
{
#ifdef CONFIG_STACKTRACE
	if (entry) {
		pr_warning("Mapped at:\n");
		stack_trace_print(entry->stack_entries, entry->stack_len, 0);
	}
#endif
}

static bool driver_filter(struct device *dev)
{
	struct device_driver *drv;
	unsigned long flags;
	bool ret;

	/* driver filter off */
	if (likely(!current_driver_name[0]))
		return true;

	/* driver filter on and initialized */
	if (current_driver && dev && dev->driver == current_driver)
		return true;

	/* driver filter on, but we can't filter on a NULL device... */
	if (!dev)
		return false;

	if (current_driver || !current_driver_name[0])
		return false;

	/* driver filter on but not yet initialized */
	drv = dev->driver;
	if (!drv)
		return false;

	/* lock to protect against change of current_driver_name */
	read_lock_irqsave(&driver_name_lock, flags);

	ret = false;
	if (drv->name &&
	    strncmp(current_driver_name, drv->name, NAME_MAX_LEN - 1) == 0) {
		current_driver = drv;
		ret = true;
	}

	read_unlock_irqrestore(&driver_name_lock, flags);

	return ret;
}

#define err_printk(dev, entry, format, arg...) do {			\
		error_count += 1;					\
		if (driver_filter(dev) &&				\
		    (show_all_errors || show_num_errors > 0)) {		\
			WARN(1, pr_fmt("%s %s: ") format,		\
			     dev ? dev_driver_string(dev) : "NULL",	\
			     dev ? dev_name(dev) : "NULL", ## arg);	\
			dump_entry_trace(entry);			\
		}							\
		if (!show_all_errors && show_num_errors > 0)		\
			show_num_errors -= 1;				\
	} while (0);

/*
 * Hash related functions
 *
 * Every DMA-API request is saved into a struct dma_debug_entry. To
 * have quick access to these structs they are stored into a hash.
 */
static int hash_fn(struct dma_debug_entry *entry)
{
	/*
	 * Hash function is based on the dma address.
	 * We use bits 20-27 here as the index into the hash
	 */
	return (entry->dev_addr >> HASH_FN_SHIFT) & HASH_FN_MASK;
}

/*
 * Request exclusive access to a hash bucket for a given dma_debug_entry.
 */
static struct hash_bucket *get_hash_bucket(struct dma_debug_entry *entry,
					   unsigned long *flags)
	__acquires(&dma_entry_hash[idx].lock)
{
	int idx = hash_fn(entry);
	unsigned long __flags;

	spin_lock_irqsave(&dma_entry_hash[idx].lock, __flags);
	*flags = __flags;
	return &dma_entry_hash[idx];
}

/*
 * Give up exclusive access to the hash bucket
 */
static void put_hash_bucket(struct hash_bucket *bucket,
			    unsigned long *flags)
	__releases(&bucket->lock)
{
	unsigned long __flags = *flags;

	spin_unlock_irqrestore(&bucket->lock, __flags);
}

static bool exact_match(struct dma_debug_entry *a, struct dma_debug_entry *b)
{
	return ((a->dev_addr == b->dev_addr) &&
		(a->dev == b->dev)) ? true : false;
}

static bool containing_match(struct dma_debug_entry *a,
			     struct dma_debug_entry *b)
{
	if (a->dev != b->dev)
		return false;

	if ((b->dev_addr <= a->dev_addr) &&
	    ((b->dev_addr + b->size) >= (a->dev_addr + a->size)))
		return true;

	return false;
}

/*
 * Search a given entry in the hash bucket list
 */
static struct dma_debug_entry *__hash_bucket_find(struct hash_bucket *bucket,
						  struct dma_debug_entry *ref,
						  match_fn match)
{
	struct dma_debug_entry *entry, *ret = NULL;
	int matches = 0, match_lvl, last_lvl = -1;

	list_for_each_entry(entry, &bucket->list, list) {
		if (!match(ref, entry))
			continue;

		/*
		 * Some drivers map the same physical address multiple
		 * times. Without a hardware IOMMU this results in the
		 * same device addresses being put into the dma-debug
		 * hash multiple times too. This can result in false
		 * positives being reported. Therefore we implement a
		 * best-fit algorithm here which returns the entry from
		 * the hash which fits best to the reference value
		 * instead of the first-fit.
		 */
		matches += 1;
		match_lvl = 0;
		entry->size         == ref->size         ? ++match_lvl : 0;
		entry->type         == ref->type         ? ++match_lvl : 0;
		entry->direction    == ref->direction    ? ++match_lvl : 0;
		entry->sg_call_ents == ref->sg_call_ents ? ++match_lvl : 0;

		if (match_lvl == 4) {
			/* perfect-fit - return the result */
			return entry;
		} else if (match_lvl > last_lvl) {
			/*
			 * We found an entry that fits better then the
			 * previous one or it is the 1st match.
			 */
			last_lvl = match_lvl;
			ret      = entry;
		}
	}

	/*
	 * If we have multiple matches but no perfect-fit, just return
	 * NULL.
	 */
	ret = (matches == 1) ? ret : NULL;

	return ret;
}

static struct dma_debug_entry *bucket_find_exact(struct hash_bucket *bucket,
						 struct dma_debug_entry *ref)
{
	return __hash_bucket_find(bucket, ref, exact_match);
}

static struct dma_debug_entry *bucket_find_contain(struct hash_bucket **bucket,
						   struct dma_debug_entry *ref,
						   unsigned long *flags)
{

	unsigned int max_range = dma_get_max_seg_size(ref->dev);
	struct dma_debug_entry *entry, index = *ref;
	unsigned int range = 0;

	while (range <= max_range) {
		entry = __hash_bucket_find(*bucket, ref, containing_match);

		if (entry)
			return entry;

		/*
		 * Nothing found, go back a hash bucket
		 */
		put_hash_bucket(*bucket, flags);
		range          += (1 << HASH_FN_SHIFT);
		index.dev_addr -= (1 << HASH_FN_SHIFT);
		*bucket = get_hash_bucket(&index, flags);
	}

	return NULL;
}

/*
 * Add an entry to a hash bucket
 */
static void hash_bucket_add(struct hash_bucket *bucket,
			    struct dma_debug_entry *entry)
{
	list_add_tail(&entry->list, &bucket->list);
}

/*
 * Remove entry from a hash bucket list
 */
static void hash_bucket_del(struct dma_debug_entry *entry)
{
	list_del(&entry->list);
}

static unsigned long long phys_addr(struct dma_debug_entry *entry)
{
	if (entry->type == dma_debug_resource)
		return __pfn_to_phys(entry->pfn) + entry->offset;

	return page_to_phys(pfn_to_page(entry->pfn)) + entry->offset;
}

/*
 * Dump mapping entries for debugging purposes
 */
void debug_dma_dump_mappings(struct device *dev)
{
	int idx;

	for (idx = 0; idx < HASH_SIZE; idx++) {
		struct hash_bucket *bucket = &dma_entry_hash[idx];
		struct dma_debug_entry *entry;
		unsigned long flags;

		spin_lock_irqsave(&bucket->lock, flags);

		list_for_each_entry(entry, &bucket->list, list) {
			if (!dev || dev == entry->dev) {
				dev_info(entry->dev,
					 "%s idx %d P=%Lx N=%lx D=%Lx L=%Lx %s %s\n",
					 type2name[entry->type], idx,
					 phys_addr(entry), entry->pfn,
					 entry->dev_addr, entry->size,
					 dir2name[entry->direction],
					 maperr2str[entry->map_err_type]);
			}
		}

		spin_unlock_irqrestore(&bucket->lock, flags);
	}
}

/*
 * For each mapping (initial cacheline in the case of
 * dma_alloc_coherent/dma_map_page, initial cacheline in each page of a
 * scatterlist, or the cacheline specified in dma_map_single) insert
 * into this tree using the cacheline as the key. At
 * dma_unmap_{single|sg|page} or dma_free_coherent delete the entry.  If
 * the entry already exists at insertion time add a tag as a reference
 * count for the overlapping mappings.  For now, the overlap tracking
 * just ensures that 'unmaps' balance 'maps' before marking the
 * cacheline idle, but we should also be flagging overlaps as an API
 * violation.
 *
 * Memory usage is mostly constrained by the maximum number of available
 * dma-debug entries in that we need a free dma_debug_entry before
 * inserting into the tree.  In the case of dma_map_page and
 * dma_alloc_coherent there is only one dma_debug_entry and one
 * dma_active_cacheline entry to track per event.  dma_map_sg(), on the
 * other hand, consumes a single dma_debug_entry, but inserts 'nents'
 * entries into the tree.
 *
 * At any time debug_dma_assert_idle() can be called to trigger a
 * warning if any cachelines in the given page are in the active set.
 */
static RADIX_TREE(dma_active_cacheline, GFP_NOWAIT);
static DEFINE_SPINLOCK(radix_lock);
#define ACTIVE_CACHELINE_MAX_OVERLAP ((1 << RADIX_TREE_MAX_TAGS) - 1)
#define CACHELINE_PER_PAGE_SHIFT (PAGE_SHIFT - L1_CACHE_SHIFT)
#define CACHELINES_PER_PAGE (1 << CACHELINE_PER_PAGE_SHIFT)

static phys_addr_t to_cacheline_number(struct dma_debug_entry *entry)
{
	return (entry->pfn << CACHELINE_PER_PAGE_SHIFT) +
		(entry->offset >> L1_CACHE_SHIFT);
}

static int active_cacheline_read_overlap(phys_addr_t cln)
{
	int overlap = 0, i;

	for (i = RADIX_TREE_MAX_TAGS - 1; i >= 0; i--)
		if (radix_tree_tag_get(&dma_active_cacheline, cln, i))
			overlap |= 1 << i;
	return overlap;
}

static int active_cacheline_set_overlap(phys_addr_t cln, int overlap)
{
	int i;

	if (overlap > ACTIVE_CACHELINE_MAX_OVERLAP || overlap < 0)
		return overlap;

	for (i = RADIX_TREE_MAX_TAGS - 1; i >= 0; i--)
		if (overlap & 1 << i)
			radix_tree_tag_set(&dma_active_cacheline, cln, i);
		else
			radix_tree_tag_clear(&dma_active_cacheline, cln, i);

	return overlap;
}

static void active_cacheline_inc_overlap(phys_addr_t cln)
{
	int overlap = active_cacheline_read_overlap(cln);

	overlap = active_cacheline_set_overlap(cln, ++overlap);

	/* If we overflowed the overlap counter then we're potentially
	 * leaking dma-mappings.  Otherwise, if maps and unmaps are
	 * balanced then this overflow may cause false negatives in
	 * debug_dma_assert_idle() as the cacheline may be marked idle
	 * prematurely.
	 */
	WARN_ONCE(overlap > ACTIVE_CACHELINE_MAX_OVERLAP,
		  pr_fmt("exceeded %d overlapping mappings of cacheline %pa\n"),
		  ACTIVE_CACHELINE_MAX_OVERLAP, &cln);
}

static int active_cacheline_dec_overlap(phys_addr_t cln)
{
	int overlap = active_cacheline_read_overlap(cln);

	return active_cacheline_set_overlap(cln, --overlap);
}

static int active_cacheline_insert(struct dma_debug_entry *entry)
{
	phys_addr_t cln = to_cacheline_number(entry);
	unsigned long flags;
	int rc;

	/* If the device is not writing memory then we don't have any
	 * concerns about the cpu consuming stale data.  This mitigates
	 * legitimate usages of overlapping mappings.
	 */
	if (entry->direction == DMA_TO_DEVICE)
		return 0;

	spin_lock_irqsave(&radix_lock, flags);
	rc = radix_tree_insert(&dma_active_cacheline, cln, entry);
	if (rc == -EEXIST)
		active_cacheline_inc_overlap(cln);
	spin_unlock_irqrestore(&radix_lock, flags);

	return rc;
}

static void active_cacheline_remove(struct dma_debug_entry *entry)
{
	phys_addr_t cln = to_cacheline_number(entry);
	unsigned long flags;

	/* ...mirror the insert case */
	if (entry->direction == DMA_TO_DEVICE)
		return;

	spin_lock_irqsave(&radix_lock, flags);
	/* since we are counting overlaps the final put of the
	 * cacheline will occur when the overlap count is 0.
	 * active_cacheline_dec_overlap() returns -1 in that case
	 */
	if (active_cacheline_dec_overlap(cln) < 0)
		radix_tree_delete(&dma_active_cacheline, cln);
	spin_unlock_irqrestore(&radix_lock, flags);
}

/**
 * debug_dma_assert_idle() - assert that a page is not undergoing dma
 * @page: page to lookup in the dma_active_cacheline tree
 *
 * Place a call to this routine in cases where the cpu touching the page
 * before the dma completes (page is dma_unmapped) will lead to data
 * corruption.
 */
void debug_dma_assert_idle(struct page *page)
{
	static struct dma_debug_entry *ents[CACHELINES_PER_PAGE];
	struct dma_debug_entry *entry = NULL;
	void **results = (void **) &ents;
	unsigned int nents, i;
	unsigned long flags;
	phys_addr_t cln;

	if (dma_debug_disabled())
		return;

	if (!page)
		return;

	cln = (phys_addr_t) page_to_pfn(page) << CACHELINE_PER_PAGE_SHIFT;
	spin_lock_irqsave(&radix_lock, flags);
	nents = radix_tree_gang_lookup(&dma_active_cacheline, results, cln,
				       CACHELINES_PER_PAGE);
	for (i = 0; i < nents; i++) {
		phys_addr_t ent_cln = to_cacheline_number(ents[i]);

		if (ent_cln == cln) {
			entry = ents[i];
			break;
		} else if (ent_cln >= cln + CACHELINES_PER_PAGE)
			break;
	}
	spin_unlock_irqrestore(&radix_lock, flags);

	if (!entry)
		return;

	cln = to_cacheline_number(entry);
	err_printk(entry->dev, entry,
		   "cpu touching an active dma mapped cacheline [cln=%pa]\n",
		   &cln);
}

/*
 * Wrapper function for adding an entry to the hash.
 * This function takes care of locking itself.
 */
static void add_dma_entry(struct dma_debug_entry *entry)
{
	struct hash_bucket *bucket;
	unsigned long flags;
	int rc;

	bucket = get_hash_bucket(entry, &flags);
	hash_bucket_add(bucket, entry);
	put_hash_bucket(bucket, &flags);

	rc = active_cacheline_insert(entry);
	if (rc == -ENOMEM) {
		pr_err("cacheline tracking ENOMEM, dma-debug disabled\n");
		global_disable = true;
	}

	/* TODO: report -EEXIST errors here as overlapping mappings are
	 * not supported by the DMA API
	 */
}

static int dma_debug_create_entries(gfp_t gfp)
{
	struct dma_debug_entry *entry;
	int i;

	entry = (void *)get_zeroed_page(gfp);
	if (!entry)
		return -ENOMEM;

	for (i = 0; i < DMA_DEBUG_DYNAMIC_ENTRIES; i++)
		list_add_tail(&entry[i].list, &free_entries);

	num_free_entries += DMA_DEBUG_DYNAMIC_ENTRIES;
	nr_total_entries += DMA_DEBUG_DYNAMIC_ENTRIES;

	return 0;
}

static struct dma_debug_entry *__dma_entry_alloc(void)
{
	struct dma_debug_entry *entry;

	entry = list_entry(free_entries.next, struct dma_debug_entry, list);
	list_del(&entry->list);
	memset(entry, 0, sizeof(*entry));

	num_free_entries -= 1;
	if (num_free_entries < min_free_entries)
		min_free_entries = num_free_entries;

	return entry;
}

void __dma_entry_alloc_check_leak(void)
{
	u32 tmp = nr_total_entries % nr_prealloc_entries;

	/* Shout each time we tick over some multiple of the initial pool */
	if (tmp < DMA_DEBUG_DYNAMIC_ENTRIES) {
		pr_info("dma_debug_entry pool grown to %u (%u00%%)\n",
			nr_total_entries,
			(nr_total_entries / nr_prealloc_entries));
	}
}

/* struct dma_entry allocator
 *
 * The next two functions implement the allocator for
 * struct dma_debug_entries.
 */
static struct dma_debug_entry *dma_entry_alloc(void)
{
	struct dma_debug_entry *entry;
	unsigned long flags;

	spin_lock_irqsave(&free_entries_lock, flags);
	if (num_free_entries == 0) {
		if (dma_debug_create_entries(GFP_ATOMIC)) {
			global_disable = true;
			spin_unlock_irqrestore(&free_entries_lock, flags);
			pr_err("debugging out of memory - disabling\n");
			return NULL;
		}
		__dma_entry_alloc_check_leak();
	}

	entry = __dma_entry_alloc();

	spin_unlock_irqrestore(&free_entries_lock, flags);

#ifdef CONFIG_STACKTRACE
<<<<<<< HEAD
	entry->stacktrace.max_entries = DMA_DEBUG_STACKTRACE_ENTRIES;
	entry->stacktrace.entries = entry->st_entries;
	entry->stacktrace.skip = 1;
	save_stack_trace(&entry->stacktrace);
=======
	entry->stack_len = stack_trace_save(entry->stack_entries,
					    ARRAY_SIZE(entry->stack_entries),
					    1);
>>>>>>> 0ecfebd2
#endif
	return entry;
}

static void dma_entry_free(struct dma_debug_entry *entry)
{
	unsigned long flags;

	active_cacheline_remove(entry);

	/*
	 * add to beginning of the list - this way the entries are
	 * more likely cache hot when they are reallocated.
	 */
	spin_lock_irqsave(&free_entries_lock, flags);
	list_add(&entry->list, &free_entries);
	num_free_entries += 1;
	spin_unlock_irqrestore(&free_entries_lock, flags);
}

/*
 * DMA-API debugging init code
 *
 * The init code does two things:
 *   1. Initialize core data structures
 *   2. Preallocate a given number of dma_debug_entry structs
 */

static ssize_t filter_read(struct file *file, char __user *user_buf,
			   size_t count, loff_t *ppos)
{
	char buf[NAME_MAX_LEN + 1];
	unsigned long flags;
	int len;

	if (!current_driver_name[0])
		return 0;

	/*
	 * We can't copy to userspace directly because current_driver_name can
	 * only be read under the driver_name_lock with irqs disabled. So
	 * create a temporary copy first.
	 */
	read_lock_irqsave(&driver_name_lock, flags);
	len = scnprintf(buf, NAME_MAX_LEN + 1, "%s\n", current_driver_name);
	read_unlock_irqrestore(&driver_name_lock, flags);

	return simple_read_from_buffer(user_buf, count, ppos, buf, len);
}

static ssize_t filter_write(struct file *file, const char __user *userbuf,
			    size_t count, loff_t *ppos)
{
	char buf[NAME_MAX_LEN];
	unsigned long flags;
	size_t len;
	int i;

	/*
	 * We can't copy from userspace directly. Access to
	 * current_driver_name is protected with a write_lock with irqs
	 * disabled. Since copy_from_user can fault and may sleep we
	 * need to copy to temporary buffer first
	 */
	len = min(count, (size_t)(NAME_MAX_LEN - 1));
	if (copy_from_user(buf, userbuf, len))
		return -EFAULT;

	buf[len] = 0;

	write_lock_irqsave(&driver_name_lock, flags);

	/*
	 * Now handle the string we got from userspace very carefully.
	 * The rules are:
	 *         - only use the first token we got
	 *         - token delimiter is everything looking like a space
	 *           character (' ', '\n', '\t' ...)
	 *
	 */
	if (!isalnum(buf[0])) {
		/*
		 * If the first character userspace gave us is not
		 * alphanumerical then assume the filter should be
		 * switched off.
		 */
		if (current_driver_name[0])
			pr_info("switching off dma-debug driver filter\n");
		current_driver_name[0] = 0;
		current_driver = NULL;
		goto out_unlock;
	}

	/*
	 * Now parse out the first token and use it as the name for the
	 * driver to filter for.
	 */
	for (i = 0; i < NAME_MAX_LEN - 1; ++i) {
		current_driver_name[i] = buf[i];
		if (isspace(buf[i]) || buf[i] == ' ' || buf[i] == 0)
			break;
	}
	current_driver_name[i] = 0;
	current_driver = NULL;

	pr_info("enable driver filter for driver [%s]\n",
		current_driver_name);

out_unlock:
	write_unlock_irqrestore(&driver_name_lock, flags);

	return count;
}

static const struct file_operations filter_fops = {
	.read  = filter_read,
	.write = filter_write,
	.llseek = default_llseek,
};

static int dump_show(struct seq_file *seq, void *v)
{
	int idx;

	for (idx = 0; idx < HASH_SIZE; idx++) {
		struct hash_bucket *bucket = &dma_entry_hash[idx];
		struct dma_debug_entry *entry;
		unsigned long flags;

		spin_lock_irqsave(&bucket->lock, flags);
		list_for_each_entry(entry, &bucket->list, list) {
			seq_printf(seq,
				   "%s %s %s idx %d P=%llx N=%lx D=%llx L=%llx %s %s\n",
				   dev_name(entry->dev),
				   dev_driver_string(entry->dev),
				   type2name[entry->type], idx,
				   phys_addr(entry), entry->pfn,
				   entry->dev_addr, entry->size,
				   dir2name[entry->direction],
				   maperr2str[entry->map_err_type]);
		}
		spin_unlock_irqrestore(&bucket->lock, flags);
	}
	return 0;
}
DEFINE_SHOW_ATTRIBUTE(dump);

static void dma_debug_fs_init(void)
{
	struct dentry *dentry = debugfs_create_dir("dma-api", NULL);

	debugfs_create_bool("disabled", 0444, dentry, &global_disable);
	debugfs_create_u32("error_count", 0444, dentry, &error_count);
	debugfs_create_u32("all_errors", 0644, dentry, &show_all_errors);
	debugfs_create_u32("num_errors", 0644, dentry, &show_num_errors);
	debugfs_create_u32("num_free_entries", 0444, dentry, &num_free_entries);
	debugfs_create_u32("min_free_entries", 0444, dentry, &min_free_entries);
	debugfs_create_u32("nr_total_entries", 0444, dentry, &nr_total_entries);
	debugfs_create_file("driver_filter", 0644, dentry, NULL, &filter_fops);
	debugfs_create_file("dump", 0444, dentry, NULL, &dump_fops);
}

static int device_dma_allocations(struct device *dev, struct dma_debug_entry **out_entry)
{
	struct dma_debug_entry *entry;
	unsigned long flags;
	int count = 0, i;

	for (i = 0; i < HASH_SIZE; ++i) {
		spin_lock_irqsave(&dma_entry_hash[i].lock, flags);
		list_for_each_entry(entry, &dma_entry_hash[i].list, list) {
			if (entry->dev == dev) {
				count += 1;
				*out_entry = entry;
			}
		}
		spin_unlock_irqrestore(&dma_entry_hash[i].lock, flags);
	}

	return count;
}

static int dma_debug_device_change(struct notifier_block *nb, unsigned long action, void *data)
{
	struct device *dev = data;
	struct dma_debug_entry *uninitialized_var(entry);
	int count;

	if (dma_debug_disabled())
		return 0;

	switch (action) {
	case BUS_NOTIFY_UNBOUND_DRIVER:
		count = device_dma_allocations(dev, &entry);
		if (count == 0)
			break;
		err_printk(dev, entry, "device driver has pending "
				"DMA allocations while released from device "
				"[count=%d]\n"
				"One of leaked entries details: "
				"[device address=0x%016llx] [size=%llu bytes] "
				"[mapped with %s] [mapped as %s]\n",
			count, entry->dev_addr, entry->size,
			dir2name[entry->direction], type2name[entry->type]);
		break;
	default:
		break;
	}

	return 0;
}

void dma_debug_add_bus(struct bus_type *bus)
{
	struct notifier_block *nb;

	if (dma_debug_disabled())
		return;

	nb = kzalloc(sizeof(struct notifier_block), GFP_KERNEL);
	if (nb == NULL) {
		pr_err("dma_debug_add_bus: out of memory\n");
		return;
	}

	nb->notifier_call = dma_debug_device_change;

	bus_register_notifier(bus, nb);
}

static int dma_debug_init(void)
{
	int i, nr_pages;

	/* Do not use dma_debug_initialized here, since we really want to be
	 * called to set dma_debug_initialized
	 */
	if (global_disable)
		return 0;

	for (i = 0; i < HASH_SIZE; ++i) {
		INIT_LIST_HEAD(&dma_entry_hash[i].list);
		spin_lock_init(&dma_entry_hash[i].lock);
	}

	dma_debug_fs_init();

	nr_pages = DIV_ROUND_UP(nr_prealloc_entries, DMA_DEBUG_DYNAMIC_ENTRIES);
	for (i = 0; i < nr_pages; ++i)
		dma_debug_create_entries(GFP_KERNEL);
	if (num_free_entries >= nr_prealloc_entries) {
		pr_info("preallocated %d debug entries\n", nr_total_entries);
	} else if (num_free_entries > 0) {
		pr_warn("%d debug entries requested but only %d allocated\n",
			nr_prealloc_entries, nr_total_entries);
	} else {
		pr_err("debugging out of memory error - disabled\n");
		global_disable = true;

		return 0;
	}
	min_free_entries = num_free_entries;

	dma_debug_initialized = true;

	pr_info("debugging enabled by kernel config\n");
	return 0;
}
core_initcall(dma_debug_init);

static __init int dma_debug_cmdline(char *str)
{
	if (!str)
		return -EINVAL;

	if (strncmp(str, "off", 3) == 0) {
		pr_info("debugging disabled on kernel command line\n");
		global_disable = true;
	}

	return 0;
}

static __init int dma_debug_entries_cmdline(char *str)
{
	if (!str)
		return -EINVAL;
	if (!get_option(&str, &nr_prealloc_entries))
		nr_prealloc_entries = PREALLOC_DMA_DEBUG_ENTRIES;
	return 0;
}

__setup("dma_debug=", dma_debug_cmdline);
__setup("dma_debug_entries=", dma_debug_entries_cmdline);

static void check_unmap(struct dma_debug_entry *ref)
{
	struct dma_debug_entry *entry;
	struct hash_bucket *bucket;
	unsigned long flags;

	bucket = get_hash_bucket(ref, &flags);
	entry = bucket_find_exact(bucket, ref);

	if (!entry) {
		/* must drop lock before calling dma_mapping_error */
		put_hash_bucket(bucket, &flags);

		if (dma_mapping_error(ref->dev, ref->dev_addr)) {
			err_printk(ref->dev, NULL,
				   "device driver tries to free an "
				   "invalid DMA memory address\n");
		} else {
			err_printk(ref->dev, NULL,
				   "device driver tries to free DMA "
				   "memory it has not allocated [device "
				   "address=0x%016llx] [size=%llu bytes]\n",
				   ref->dev_addr, ref->size);
		}
		return;
	}

	if (ref->size != entry->size) {
		err_printk(ref->dev, entry, "device driver frees "
			   "DMA memory with different size "
			   "[device address=0x%016llx] [map size=%llu bytes] "
			   "[unmap size=%llu bytes]\n",
			   ref->dev_addr, entry->size, ref->size);
	}

	if (ref->type != entry->type) {
		err_printk(ref->dev, entry, "device driver frees "
			   "DMA memory with wrong function "
			   "[device address=0x%016llx] [size=%llu bytes] "
			   "[mapped as %s] [unmapped as %s]\n",
			   ref->dev_addr, ref->size,
			   type2name[entry->type], type2name[ref->type]);
	} else if ((entry->type == dma_debug_coherent) &&
		   (phys_addr(ref) != phys_addr(entry))) {
		err_printk(ref->dev, entry, "device driver frees "
			   "DMA memory with different CPU address "
			   "[device address=0x%016llx] [size=%llu bytes] "
			   "[cpu alloc address=0x%016llx] "
			   "[cpu free address=0x%016llx]",
			   ref->dev_addr, ref->size,
			   phys_addr(entry),
			   phys_addr(ref));
	}

	if (ref->sg_call_ents && ref->type == dma_debug_sg &&
	    ref->sg_call_ents != entry->sg_call_ents) {
		err_printk(ref->dev, entry, "device driver frees "
			   "DMA sg list with different entry count "
			   "[map count=%d] [unmap count=%d]\n",
			   entry->sg_call_ents, ref->sg_call_ents);
	}

	/*
	 * This may be no bug in reality - but most implementations of the
	 * DMA API don't handle this properly, so check for it here
	 */
	if (ref->direction != entry->direction) {
		err_printk(ref->dev, entry, "device driver frees "
			   "DMA memory with different direction "
			   "[device address=0x%016llx] [size=%llu bytes] "
			   "[mapped with %s] [unmapped with %s]\n",
			   ref->dev_addr, ref->size,
			   dir2name[entry->direction],
			   dir2name[ref->direction]);
	}

	/*
	 * Drivers should use dma_mapping_error() to check the returned
	 * addresses of dma_map_single() and dma_map_page().
	 * If not, print this warning message. See Documentation/DMA-API.txt.
	 */
	if (entry->map_err_type == MAP_ERR_NOT_CHECKED) {
		err_printk(ref->dev, entry,
			   "device driver failed to check map error"
			   "[device address=0x%016llx] [size=%llu bytes] "
			   "[mapped as %s]",
			   ref->dev_addr, ref->size,
			   type2name[entry->type]);
	}

	hash_bucket_del(entry);
	dma_entry_free(entry);

	put_hash_bucket(bucket, &flags);
}

static void check_for_stack(struct device *dev,
			    struct page *page, size_t offset)
{
	void *addr;
	struct vm_struct *stack_vm_area = task_stack_vm_area(current);

	if (!stack_vm_area) {
		/* Stack is direct-mapped. */
		if (PageHighMem(page))
			return;
		addr = page_address(page) + offset;
		if (object_is_on_stack(addr))
			err_printk(dev, NULL, "device driver maps memory from stack [addr=%p]\n", addr);
	} else {
		/* Stack is vmalloced. */
		int i;

		for (i = 0; i < stack_vm_area->nr_pages; i++) {
			if (page != stack_vm_area->pages[i])
				continue;

			addr = (u8 *)current->stack + i * PAGE_SIZE + offset;
			err_printk(dev, NULL, "device driver maps memory from stack [probable addr=%p]\n", addr);
			break;
		}
	}
}

static inline bool overlap(void *addr, unsigned long len, void *start, void *end)
{
	unsigned long a1 = (unsigned long)addr;
	unsigned long b1 = a1 + len;
	unsigned long a2 = (unsigned long)start;
	unsigned long b2 = (unsigned long)end;

	return !(b1 <= a2 || a1 >= b2);
}

static void check_for_illegal_area(struct device *dev, void *addr, unsigned long len)
{
	if (overlap(addr, len, _stext, _etext) ||
	    overlap(addr, len, __start_rodata, __end_rodata))
		err_printk(dev, NULL, "device driver maps memory from kernel text or rodata [addr=%p] [len=%lu]\n", addr, len);
}

static void check_sync(struct device *dev,
		       struct dma_debug_entry *ref,
		       bool to_cpu)
{
	struct dma_debug_entry *entry;
	struct hash_bucket *bucket;
	unsigned long flags;

	bucket = get_hash_bucket(ref, &flags);

	entry = bucket_find_contain(&bucket, ref, &flags);

	if (!entry) {
		err_printk(dev, NULL, "device driver tries "
				"to sync DMA memory it has not allocated "
				"[device address=0x%016llx] [size=%llu bytes]\n",
				(unsigned long long)ref->dev_addr, ref->size);
		goto out;
	}

	if (ref->size > entry->size) {
		err_printk(dev, entry, "device driver syncs"
				" DMA memory outside allocated range "
				"[device address=0x%016llx] "
				"[allocation size=%llu bytes] "
				"[sync offset+size=%llu]\n",
				entry->dev_addr, entry->size,
				ref->size);
	}

	if (entry->direction == DMA_BIDIRECTIONAL)
		goto out;

	if (ref->direction != entry->direction) {
		err_printk(dev, entry, "device driver syncs "
				"DMA memory with different direction "
				"[device address=0x%016llx] [size=%llu bytes] "
				"[mapped with %s] [synced with %s]\n",
				(unsigned long long)ref->dev_addr, entry->size,
				dir2name[entry->direction],
				dir2name[ref->direction]);
	}

	if (to_cpu && !(entry->direction == DMA_FROM_DEVICE) &&
		      !(ref->direction == DMA_TO_DEVICE))
		err_printk(dev, entry, "device driver syncs "
				"device read-only DMA memory for cpu "
				"[device address=0x%016llx] [size=%llu bytes] "
				"[mapped with %s] [synced with %s]\n",
				(unsigned long long)ref->dev_addr, entry->size,
				dir2name[entry->direction],
				dir2name[ref->direction]);

	if (!to_cpu && !(entry->direction == DMA_TO_DEVICE) &&
		       !(ref->direction == DMA_FROM_DEVICE))
		err_printk(dev, entry, "device driver syncs "
				"device write-only DMA memory to device "
				"[device address=0x%016llx] [size=%llu bytes] "
				"[mapped with %s] [synced with %s]\n",
				(unsigned long long)ref->dev_addr, entry->size,
				dir2name[entry->direction],
				dir2name[ref->direction]);

	if (ref->sg_call_ents && ref->type == dma_debug_sg &&
	    ref->sg_call_ents != entry->sg_call_ents) {
		err_printk(ref->dev, entry, "device driver syncs "
			   "DMA sg list with different entry count "
			   "[map count=%d] [sync count=%d]\n",
			   entry->sg_call_ents, ref->sg_call_ents);
	}

out:
	put_hash_bucket(bucket, &flags);
}

static void check_sg_segment(struct device *dev, struct scatterlist *sg)
{
#ifdef CONFIG_DMA_API_DEBUG_SG
	unsigned int max_seg = dma_get_max_seg_size(dev);
	u64 start, end, boundary = dma_get_seg_boundary(dev);

	/*
	 * Either the driver forgot to set dma_parms appropriately, or
	 * whoever generated the list forgot to check them.
	 */
	if (sg->length > max_seg)
		err_printk(dev, NULL, "mapping sg segment longer than device claims to support [len=%u] [max=%u]\n",
			   sg->length, max_seg);
	/*
	 * In some cases this could potentially be the DMA API
	 * implementation's fault, but it would usually imply that
	 * the scatterlist was built inappropriately to begin with.
	 */
	start = sg_dma_address(sg);
	end = start + sg_dma_len(sg) - 1;
	if ((start ^ end) & ~boundary)
		err_printk(dev, NULL, "mapping sg segment across boundary [start=0x%016llx] [end=0x%016llx] [boundary=0x%016llx]\n",
			   start, end, boundary);
#endif
}

void debug_dma_map_single(struct device *dev, const void *addr,
			    unsigned long len)
{
	if (unlikely(dma_debug_disabled()))
		return;

	if (!virt_addr_valid(addr))
		err_printk(dev, NULL, "device driver maps memory from invalid area [addr=%p] [len=%lu]\n",
			   addr, len);

	if (is_vmalloc_addr(addr))
		err_printk(dev, NULL, "device driver maps memory from vmalloc area [addr=%p] [len=%lu]\n",
			   addr, len);
}
EXPORT_SYMBOL(debug_dma_map_single);

void debug_dma_map_page(struct device *dev, struct page *page, size_t offset,
			size_t size, int direction, dma_addr_t dma_addr)
{
	struct dma_debug_entry *entry;

	if (unlikely(dma_debug_disabled()))
		return;

	if (dma_mapping_error(dev, dma_addr))
		return;

	entry = dma_entry_alloc();
	if (!entry)
		return;

	entry->dev       = dev;
	entry->type      = dma_debug_single;
	entry->pfn	 = page_to_pfn(page);
	entry->offset	 = offset,
	entry->dev_addr  = dma_addr;
	entry->size      = size;
	entry->direction = direction;
	entry->map_err_type = MAP_ERR_NOT_CHECKED;

	check_for_stack(dev, page, offset);

	if (!PageHighMem(page)) {
		void *addr = page_address(page) + offset;

		check_for_illegal_area(dev, addr, size);
	}

	add_dma_entry(entry);
}
EXPORT_SYMBOL(debug_dma_map_page);

void debug_dma_mapping_error(struct device *dev, dma_addr_t dma_addr)
{
	struct dma_debug_entry ref;
	struct dma_debug_entry *entry;
	struct hash_bucket *bucket;
	unsigned long flags;

	if (unlikely(dma_debug_disabled()))
		return;

	ref.dev = dev;
	ref.dev_addr = dma_addr;
	bucket = get_hash_bucket(&ref, &flags);

	list_for_each_entry(entry, &bucket->list, list) {
		if (!exact_match(&ref, entry))
			continue;

		/*
		 * The same physical address can be mapped multiple
		 * times. Without a hardware IOMMU this results in the
		 * same device addresses being put into the dma-debug
		 * hash multiple times too. This can result in false
		 * positives being reported. Therefore we implement a
		 * best-fit algorithm here which updates the first entry
		 * from the hash which fits the reference value and is
		 * not currently listed as being checked.
		 */
		if (entry->map_err_type == MAP_ERR_NOT_CHECKED) {
			entry->map_err_type = MAP_ERR_CHECKED;
			break;
		}
	}

	put_hash_bucket(bucket, &flags);
}
EXPORT_SYMBOL(debug_dma_mapping_error);

void debug_dma_unmap_page(struct device *dev, dma_addr_t addr,
			  size_t size, int direction)
{
	struct dma_debug_entry ref = {
		.type           = dma_debug_single,
		.dev            = dev,
		.dev_addr       = addr,
		.size           = size,
		.direction      = direction,
	};

	if (unlikely(dma_debug_disabled()))
		return;
	check_unmap(&ref);
}
EXPORT_SYMBOL(debug_dma_unmap_page);

void debug_dma_map_sg(struct device *dev, struct scatterlist *sg,
		      int nents, int mapped_ents, int direction)
{
	struct dma_debug_entry *entry;
	struct scatterlist *s;
	int i;

	if (unlikely(dma_debug_disabled()))
		return;

	for_each_sg(sg, s, mapped_ents, i) {
		entry = dma_entry_alloc();
		if (!entry)
			return;

		entry->type           = dma_debug_sg;
		entry->dev            = dev;
		entry->pfn	      = page_to_pfn(sg_page(s));
		entry->offset	      = s->offset,
		entry->size           = sg_dma_len(s);
		entry->dev_addr       = sg_dma_address(s);
		entry->direction      = direction;
		entry->sg_call_ents   = nents;
		entry->sg_mapped_ents = mapped_ents;

		check_for_stack(dev, sg_page(s), s->offset);

		if (!PageHighMem(sg_page(s))) {
			check_for_illegal_area(dev, sg_virt(s), sg_dma_len(s));
		}

		check_sg_segment(dev, s);

		add_dma_entry(entry);
	}
}
EXPORT_SYMBOL(debug_dma_map_sg);

static int get_nr_mapped_entries(struct device *dev,
				 struct dma_debug_entry *ref)
{
	struct dma_debug_entry *entry;
	struct hash_bucket *bucket;
	unsigned long flags;
	int mapped_ents;

	bucket       = get_hash_bucket(ref, &flags);
	entry        = bucket_find_exact(bucket, ref);
	mapped_ents  = 0;

	if (entry)
		mapped_ents = entry->sg_mapped_ents;
	put_hash_bucket(bucket, &flags);

	return mapped_ents;
}

void debug_dma_unmap_sg(struct device *dev, struct scatterlist *sglist,
			int nelems, int dir)
{
	struct scatterlist *s;
	int mapped_ents = 0, i;

	if (unlikely(dma_debug_disabled()))
		return;

	for_each_sg(sglist, s, nelems, i) {

		struct dma_debug_entry ref = {
			.type           = dma_debug_sg,
			.dev            = dev,
			.pfn		= page_to_pfn(sg_page(s)),
			.offset		= s->offset,
			.dev_addr       = sg_dma_address(s),
			.size           = sg_dma_len(s),
			.direction      = dir,
			.sg_call_ents   = nelems,
		};

		if (mapped_ents && i >= mapped_ents)
			break;

		if (!i)
			mapped_ents = get_nr_mapped_entries(dev, &ref);

		check_unmap(&ref);
	}
}
EXPORT_SYMBOL(debug_dma_unmap_sg);

void debug_dma_alloc_coherent(struct device *dev, size_t size,
			      dma_addr_t dma_addr, void *virt)
{
	struct dma_debug_entry *entry;

	if (unlikely(dma_debug_disabled()))
		return;

	if (unlikely(virt == NULL))
		return;

	/* handle vmalloc and linear addresses */
	if (!is_vmalloc_addr(virt) && !virt_addr_valid(virt))
		return;

	entry = dma_entry_alloc();
	if (!entry)
		return;

	entry->type      = dma_debug_coherent;
	entry->dev       = dev;
	entry->offset	 = offset_in_page(virt);
	entry->size      = size;
	entry->dev_addr  = dma_addr;
	entry->direction = DMA_BIDIRECTIONAL;

	if (is_vmalloc_addr(virt))
		entry->pfn = vmalloc_to_pfn(virt);
	else
		entry->pfn = page_to_pfn(virt_to_page(virt));

	add_dma_entry(entry);
}

void debug_dma_free_coherent(struct device *dev, size_t size,
			 void *virt, dma_addr_t addr)
{
	struct dma_debug_entry ref = {
		.type           = dma_debug_coherent,
		.dev            = dev,
		.offset		= offset_in_page(virt),
		.dev_addr       = addr,
		.size           = size,
		.direction      = DMA_BIDIRECTIONAL,
	};

	/* handle vmalloc and linear addresses */
	if (!is_vmalloc_addr(virt) && !virt_addr_valid(virt))
		return;

	if (is_vmalloc_addr(virt))
		ref.pfn = vmalloc_to_pfn(virt);
	else
		ref.pfn = page_to_pfn(virt_to_page(virt));

	if (unlikely(dma_debug_disabled()))
		return;

	check_unmap(&ref);
}

void debug_dma_map_resource(struct device *dev, phys_addr_t addr, size_t size,
			    int direction, dma_addr_t dma_addr)
{
	struct dma_debug_entry *entry;

	if (unlikely(dma_debug_disabled()))
		return;

	entry = dma_entry_alloc();
	if (!entry)
		return;

	entry->type		= dma_debug_resource;
	entry->dev		= dev;
	entry->pfn		= PHYS_PFN(addr);
	entry->offset		= offset_in_page(addr);
	entry->size		= size;
	entry->dev_addr		= dma_addr;
	entry->direction	= direction;
	entry->map_err_type	= MAP_ERR_NOT_CHECKED;

	add_dma_entry(entry);
}
EXPORT_SYMBOL(debug_dma_map_resource);

void debug_dma_unmap_resource(struct device *dev, dma_addr_t dma_addr,
			      size_t size, int direction)
{
	struct dma_debug_entry ref = {
		.type           = dma_debug_resource,
		.dev            = dev,
		.dev_addr       = dma_addr,
		.size           = size,
		.direction      = direction,
	};

	if (unlikely(dma_debug_disabled()))
		return;

	check_unmap(&ref);
}
EXPORT_SYMBOL(debug_dma_unmap_resource);

void debug_dma_sync_single_for_cpu(struct device *dev, dma_addr_t dma_handle,
				   size_t size, int direction)
{
	struct dma_debug_entry ref;

	if (unlikely(dma_debug_disabled()))
		return;

	ref.type         = dma_debug_single;
	ref.dev          = dev;
	ref.dev_addr     = dma_handle;
	ref.size         = size;
	ref.direction    = direction;
	ref.sg_call_ents = 0;

	check_sync(dev, &ref, true);
}
EXPORT_SYMBOL(debug_dma_sync_single_for_cpu);

void debug_dma_sync_single_for_device(struct device *dev,
				      dma_addr_t dma_handle, size_t size,
				      int direction)
{
	struct dma_debug_entry ref;

	if (unlikely(dma_debug_disabled()))
		return;

	ref.type         = dma_debug_single;
	ref.dev          = dev;
	ref.dev_addr     = dma_handle;
	ref.size         = size;
	ref.direction    = direction;
	ref.sg_call_ents = 0;

	check_sync(dev, &ref, false);
}
EXPORT_SYMBOL(debug_dma_sync_single_for_device);

void debug_dma_sync_sg_for_cpu(struct device *dev, struct scatterlist *sg,
			       int nelems, int direction)
{
	struct scatterlist *s;
	int mapped_ents = 0, i;

	if (unlikely(dma_debug_disabled()))
		return;

	for_each_sg(sg, s, nelems, i) {

		struct dma_debug_entry ref = {
			.type           = dma_debug_sg,
			.dev            = dev,
			.pfn		= page_to_pfn(sg_page(s)),
			.offset		= s->offset,
			.dev_addr       = sg_dma_address(s),
			.size           = sg_dma_len(s),
			.direction      = direction,
			.sg_call_ents   = nelems,
		};

		if (!i)
			mapped_ents = get_nr_mapped_entries(dev, &ref);

		if (i >= mapped_ents)
			break;

		check_sync(dev, &ref, true);
	}
}
EXPORT_SYMBOL(debug_dma_sync_sg_for_cpu);

void debug_dma_sync_sg_for_device(struct device *dev, struct scatterlist *sg,
				  int nelems, int direction)
{
	struct scatterlist *s;
	int mapped_ents = 0, i;

	if (unlikely(dma_debug_disabled()))
		return;

	for_each_sg(sg, s, nelems, i) {

		struct dma_debug_entry ref = {
			.type           = dma_debug_sg,
			.dev            = dev,
			.pfn		= page_to_pfn(sg_page(s)),
			.offset		= s->offset,
			.dev_addr       = sg_dma_address(s),
			.size           = sg_dma_len(s),
			.direction      = direction,
			.sg_call_ents   = nelems,
		};
		if (!i)
			mapped_ents = get_nr_mapped_entries(dev, &ref);

		if (i >= mapped_ents)
			break;

		check_sync(dev, &ref, false);
	}
}
EXPORT_SYMBOL(debug_dma_sync_sg_for_device);

static int __init dma_debug_driver_setup(char *str)
{
	int i;

	for (i = 0; i < NAME_MAX_LEN - 1; ++i, ++str) {
		current_driver_name[i] = *str;
		if (*str == 0)
			break;
	}

	if (current_driver_name[0])
		pr_info("enable driver filter for driver [%s]\n",
			current_driver_name);


	return 1;
}
__setup("dma_debug_driver=", dma_debug_driver_setup);<|MERGE_RESOLUTION|>--- conflicted
+++ resolved
@@ -692,16 +692,9 @@
 	spin_unlock_irqrestore(&free_entries_lock, flags);
 
 #ifdef CONFIG_STACKTRACE
-<<<<<<< HEAD
-	entry->stacktrace.max_entries = DMA_DEBUG_STACKTRACE_ENTRIES;
-	entry->stacktrace.entries = entry->st_entries;
-	entry->stacktrace.skip = 1;
-	save_stack_trace(&entry->stacktrace);
-=======
 	entry->stack_len = stack_trace_save(entry->stack_entries,
 					    ARRAY_SIZE(entry->stack_entries),
 					    1);
->>>>>>> 0ecfebd2
 #endif
 	return entry;
 }
