/*
 * Copyright (c) 2020 The Linux Foundation. All rights reserved.
 *
 * Permission to use, copy, modify, and/or distribute this software for
 * any purpose with or without fee is hereby granted, provided that the
 * above copyright notice and this permission notice appear in all
 * copies.
 *
 * THE SOFTWARE IS PROVIDED "AS IS" AND THE AUTHOR DISCLAIMS ALL
 * WARRANTIES WITH REGARD TO THIS SOFTWARE INCLUDING ALL IMPLIED
 * WARRANTIES OF MERCHANTABILITY AND FITNESS. IN NO EVENT SHALL THE
 * AUTHOR BE LIABLE FOR ANY SPECIAL, DIRECT, INDIRECT, OR CONSEQUENTIAL
 * DAMAGES OR ANY DAMAGES WHATSOEVER RESULTING FROM LOSS OF USE, DATA OR
 * PROFITS, WHETHER IN AN ACTION OF CONTRACT, NEGLIGENCE OR OTHER
 * TORTIOUS ACTION, ARISING OUT OF OR IN CONNECTION WITH THE USE OR
 * PERFORMANCE OF THIS SOFTWARE.
 */

#include <hal_api.h>
#include <wlan_cfg.h>
#include "dp_types.h"
#include "dp_internal.h"
#include "dp_htt.h"
#include "dp_mon_filter.h"

/**
 * dp_mon_filter_mode_type_to_str
 *	Monitor Filter mode to string
 */
static int8_t *dp_mon_filter_mode_type_to_str[DP_MON_FILTER_MAX_MODE] = {
#ifdef FEATURE_PERPKT_INFO
	"DP MON FILTER ENHACHED STATS MODE",
	"DP MON FILTER MCOPY MODE",
#endif /* FEATURE_PERPKT_INFO */
#if defined(ATH_SUPPORT_NAC_RSSI) || defined(ATH_SUPPORT_NAC)
	"DP MON FILTER SMART MONITOR MODE",
#endif /* ATH_SUPPORT_NAC_RSSI || ATH_SUPPORT_NAC */
	"DP_MON FILTER MONITOR MODE",
#ifdef	WLAN_RX_PKT_CAPTURE_ENH
	"DP MON FILTER RX CAPTURE MODE",
#endif /* WLAN_RX_PKT_CAPTURE_ENH */
#ifdef WDI_EVENT_ENABLE
	"DP MON FILTER PKT LOG FULL MODE",
	"DP MON FILTER PKT LOG LITE_MODE",
#endif /* WDI_EVENT_ENABLE */
};

/**
 * dp_mon_filter_show_filter() - Show the set filters
 * @pdev: DP pdev handle
 * @mode: The filter modes
 * @tlv_filter: tlv filter
 */
static void dp_mon_filter_show_filter(struct dp_pdev *pdev,
				      enum dp_mon_filter_mode mode,
				      struct dp_mon_filter *filter)
{
	struct htt_rx_ring_tlv_filter *tlv_filter = &filter->tlv_filter;

	DP_MON_FILTER_PRINT("[%s]: Valid: %d",
			    dp_mon_filter_mode_type_to_str[mode],
			    filter->valid);
	DP_MON_FILTER_PRINT("mpdu_start: %d", tlv_filter->mpdu_start);
	DP_MON_FILTER_PRINT("msdu_start: %d", tlv_filter->msdu_start);
	DP_MON_FILTER_PRINT("packet: %d", tlv_filter->packet);
	DP_MON_FILTER_PRINT("msdu_end: %d", tlv_filter->msdu_end);
	DP_MON_FILTER_PRINT("mpdu_end: %d", tlv_filter->mpdu_end);
	DP_MON_FILTER_PRINT("packet_header: %d",
			    tlv_filter->packet_header);
	DP_MON_FILTER_PRINT("attention: %d", tlv_filter->attention);
	DP_MON_FILTER_PRINT("ppdu_start: %d", tlv_filter->ppdu_start);
	DP_MON_FILTER_PRINT("ppdu_end: %d", tlv_filter->ppdu_end);
	DP_MON_FILTER_PRINT("ppdu_end_user_stats: %d",
			    tlv_filter->ppdu_end_user_stats);
	DP_MON_FILTER_PRINT("ppdu_end_user_stats_ext: %d",
			    tlv_filter->ppdu_end_user_stats_ext);
	DP_MON_FILTER_PRINT("ppdu_end_status_done: %d",
			    tlv_filter->ppdu_end_status_done);
	DP_MON_FILTER_PRINT("header_per_msdu: %d", tlv_filter->header_per_msdu);
	DP_MON_FILTER_PRINT("enable_fp: %d", tlv_filter->enable_fp);
	DP_MON_FILTER_PRINT("enable_md: %d", tlv_filter->enable_md);
	DP_MON_FILTER_PRINT("enable_mo: %d", tlv_filter->enable_mo);
	DP_MON_FILTER_PRINT("fp_mgmt_filter: 0x%x", tlv_filter->fp_mgmt_filter);
	DP_MON_FILTER_PRINT("mo_mgmt_filter: 0x%x", tlv_filter->mo_mgmt_filter);
	DP_MON_FILTER_PRINT("fp_ctrl_filter: 0x%x", tlv_filter->fp_ctrl_filter);
	DP_MON_FILTER_PRINT("mo_ctrl_filter: 0x%x", tlv_filter->mo_ctrl_filter);
	DP_MON_FILTER_PRINT("fp_data_filter: 0x%x", tlv_filter->fp_data_filter);
	DP_MON_FILTER_PRINT("mo_data_filter: 0x%x", tlv_filter->mo_data_filter);
	DP_MON_FILTER_PRINT("md_data_filter: 0x%x", tlv_filter->md_data_filter);
	DP_MON_FILTER_PRINT("md_mgmt_filter: 0x%x", tlv_filter->md_mgmt_filter);
	DP_MON_FILTER_PRINT("md_ctrl_filter: 0x%x", tlv_filter->md_ctrl_filter);
}

/**
 * dp_mon_ht2_rx_ring_cfg() - Send the tlv config to fw for a srng_type
 * based on target
 * @soc: DP soc handle
 * @pdev: DP pdev handle
 * @srng_type: The srng type for which filter wll be set
 * @tlv_filter: tlv filter
 */
static QDF_STATUS
dp_mon_ht2_rx_ring_cfg(struct dp_soc *soc,
		       struct dp_pdev *pdev,
		       enum dp_mon_filter_srng_type srng_type,
		       struct htt_rx_ring_tlv_filter *tlv_filter)
{
	int mac_id;
	int max_mac_rings = wlan_cfg_get_num_mac_rings(pdev->wlan_cfg_ctx);
	QDF_STATUS status = QDF_STATUS_SUCCESS;

	/*
	 * Overwrite the max_mac_rings for the status rings.
	 */
	if (srng_type == DP_MON_FILTER_SRNG_TYPE_RXDMA_MONITOR_STATUS)
		dp_is_hw_dbs_enable(soc, &max_mac_rings);

	QDF_TRACE(QDF_MODULE_ID_MON_FILTER, QDF_TRACE_LEVEL_INFO,
			FL("srng type %d Max_mac_rings %d "),
			srng_type,
			max_mac_rings);

	/*
	 * Loop through all MACs per radio and set the filter to the individual
	 * macs. For MCL
	 */
	for (mac_id = 0; mac_id < max_mac_rings; mac_id++) {
		int mac_for_pdev =
			dp_get_mac_id_for_pdev(mac_id, pdev->pdev_id);
		int lmac_id = dp_get_lmac_id_for_pdev_id(soc, mac_id, pdev->pdev_id);
		int hal_ring_type, ring_buf_size;
		hal_ring_handle_t hal_ring_hdl;

		switch (srng_type) {
		case DP_MON_FILTER_SRNG_TYPE_RXDMA_BUF:
			hal_ring_hdl = pdev->rx_mac_buf_ring[lmac_id].hal_srng;
			hal_ring_type = RXDMA_BUF;
			ring_buf_size = RX_DATA_BUFFER_SIZE;
			break;

		case DP_MON_FILTER_SRNG_TYPE_RXDMA_MONITOR_STATUS:
			/*
			 * If two back to back HTT msg sending happened in
			 * short time, the second HTT msg source SRNG HP
			 * writing has chance to fail, this has been confirmed
			 * by HST HW.
			 * for monitor mode, here is the last HTT msg for sending.
			 * if the 2nd HTT msg for monitor status ring sending failed,
			 * HW won't provide anything into 2nd monitor status ring.
			 * as a WAR, add some delay before 2nd HTT msg start sending,
			 * > 2us is required per HST HW, delay 100 us for safe.
			 */
			if (mac_id)
				qdf_udelay(100);

			hal_ring_hdl =
				soc->rxdma_mon_status_ring[lmac_id].hal_srng;
			hal_ring_type = RXDMA_MONITOR_STATUS;
			ring_buf_size = RX_MON_STATUS_BUF_SIZE;
			break;

		case DP_MON_FILTER_SRNG_TYPE_RXDMA_MON_BUF:
			hal_ring_hdl =
				soc->rxdma_mon_buf_ring[lmac_id].hal_srng;
			hal_ring_type = RXDMA_MONITOR_BUF;
			ring_buf_size = RX_DATA_BUFFER_SIZE;
			break;

		default:
			return QDF_STATUS_E_FAILURE;
		}

		status = htt_h2t_rx_ring_cfg(soc->htt_handle, mac_for_pdev,
					     hal_ring_hdl, hal_ring_type,
					     ring_buf_size,
					     tlv_filter);
		if (status != QDF_STATUS_SUCCESS)
			return status;
	}

	return status;
}

/**
 * dp_mon_filter_ht2_setup() - Setup the filter for the Target setup
 * @soc: DP soc handle
 * @pdev: DP pdev handle
 * @srng_type: The srng type for which filter wll be set
 * @tlv_filter: tlv filter
 */
static void dp_mon_filter_ht2_setup(struct dp_soc *soc, struct dp_pdev *pdev,
				    enum dp_mon_filter_srng_type srng_type,
				    struct dp_mon_filter *filter)
{
	int32_t current_mode = 0;
	struct htt_rx_ring_tlv_filter *tlv_filter = &filter->tlv_filter;

	/*
	 * Loop through all the modes.
	 */
	for (current_mode = 0; current_mode < DP_MON_FILTER_MAX_MODE;
						current_mode++) {
		struct dp_mon_filter *mon_filter =
			&pdev->filter[current_mode][srng_type];
		uint32_t src_filter = 0, dst_filter = 0;

		/*
		 * Check if the correct mode is enabled or not.
		 */
		if (!mon_filter->valid)
			continue;

		filter->valid = true;

		/*
		 * Set the super bit fields
		 */
		src_filter =
			DP_MON_FILTER_GET(&mon_filter->tlv_filter, FILTER_TLV);
		dst_filter = DP_MON_FILTER_GET(tlv_filter, FILTER_TLV);
		dst_filter |= src_filter;
		DP_MON_FILTER_SET(tlv_filter, FILTER_TLV, dst_filter);

		/*
		 * Set the filter management filter.
		 */
		src_filter = DP_MON_FILTER_GET(&mon_filter->tlv_filter,
					       FILTER_FP_MGMT);
		dst_filter = DP_MON_FILTER_GET(tlv_filter, FILTER_FP_MGMT);
		dst_filter |= src_filter;
		DP_MON_FILTER_SET(tlv_filter, FILTER_FP_MGMT, dst_filter);

		/*
		 * Set the monitor other management filter.
		 */
		src_filter = DP_MON_FILTER_GET(&mon_filter->tlv_filter,
					       FILTER_MO_MGMT);
		dst_filter = DP_MON_FILTER_GET(tlv_filter, FILTER_MO_MGMT);
		dst_filter |= src_filter;
		DP_MON_FILTER_SET(tlv_filter, FILTER_MO_MGMT, dst_filter);

		/*
		 * Set the filter pass control filter.
		 */
		src_filter = DP_MON_FILTER_GET(&mon_filter->tlv_filter,
					       FILTER_FP_CTRL);
		dst_filter = DP_MON_FILTER_GET(tlv_filter, FILTER_FP_CTRL);
		dst_filter |= src_filter;
		DP_MON_FILTER_SET(tlv_filter, FILTER_FP_CTRL, dst_filter);

		/*
		 * Set the monitor other control filter.
		 */
		src_filter = DP_MON_FILTER_GET(&mon_filter->tlv_filter,
					       FILTER_MO_CTRL);
		dst_filter = DP_MON_FILTER_GET(tlv_filter, FILTER_MO_CTRL);
		dst_filter |= src_filter;
		DP_MON_FILTER_SET(tlv_filter, FILTER_MO_CTRL, dst_filter);

		/*
		 * Set the filter pass data filter.
		 */
		src_filter = DP_MON_FILTER_GET(&mon_filter->tlv_filter,
					       FILTER_FP_DATA);
		dst_filter = DP_MON_FILTER_GET(tlv_filter,
					       FILTER_FP_DATA);
		dst_filter |= src_filter;
		DP_MON_FILTER_SET(tlv_filter,
				  FILTER_FP_DATA, dst_filter);

		/*
		 * Set the monitor other data filter.
		 */
		src_filter = DP_MON_FILTER_GET(&mon_filter->tlv_filter,
					       FILTER_MO_DATA);
		dst_filter = DP_MON_FILTER_GET(tlv_filter, FILTER_MO_DATA);
		dst_filter |= src_filter;
		DP_MON_FILTER_SET(tlv_filter, FILTER_MO_DATA, dst_filter);

		/*
		 * Set the monitor direct data filter.
		 */
		src_filter = DP_MON_FILTER_GET(&mon_filter->tlv_filter,
					       FILTER_MD_DATA);
		dst_filter = DP_MON_FILTER_GET(tlv_filter,
					       FILTER_MD_DATA);
		dst_filter |= src_filter;
		DP_MON_FILTER_SET(tlv_filter,
				  FILTER_MD_DATA, dst_filter);

		/*
		 * Set the monitor direct management filter.
		 */
		src_filter = DP_MON_FILTER_GET(&mon_filter->tlv_filter,
					       FILTER_MD_MGMT);
		dst_filter = DP_MON_FILTER_GET(tlv_filter, FILTER_MD_MGMT);
		dst_filter |= src_filter;
		DP_MON_FILTER_SET(tlv_filter, FILTER_MD_MGMT, dst_filter);

		/*
		 * Set the monitor direct management filter.
		 */
		src_filter = DP_MON_FILTER_GET(&mon_filter->tlv_filter,
					       FILTER_MD_CTRL);
		dst_filter = DP_MON_FILTER_GET(tlv_filter, FILTER_MD_CTRL);
		dst_filter |= src_filter;
		DP_MON_FILTER_SET(tlv_filter, FILTER_MD_CTRL, dst_filter);
	}

	dp_mon_filter_show_filter(pdev, 0, filter);
}

/**
 * dp_mon_filter_reset_mon_srng()
 * @soc: DP SoC handle
 * @pdev: DP pdev handle
 * @mon_srng_type: Monitor srng type
 */
static void
dp_mon_filter_reset_mon_srng(struct dp_soc *soc, struct dp_pdev *pdev,
			     enum dp_mon_filter_srng_type mon_srng_type)
{
	struct htt_rx_ring_tlv_filter tlv_filter = {0};

	if (dp_mon_ht2_rx_ring_cfg(soc, pdev, mon_srng_type,
				   &tlv_filter) != QDF_STATUS_SUCCESS) {
		QDF_TRACE(QDF_MODULE_ID_MON_FILTER, QDF_TRACE_LEVEL_ERROR,
			  FL("Monitor destinatin ring filter setting failed"));
	}
}

#if defined(FEATURE_PERPKT_INFO) || defined(ATH_SUPPORT_NAC_RSSI) \
	|| defined(ATH_SUPPORT_NAC) || defined(WLAN_RX_PKT_CAPTURE_ENH)
/**
 * dp_mon_filter_check_co_exist() - Check the co-existing of the
 * enabled modes.
 * @pdev: DP pdev handle
 *
 * Return: QDF_STATUS
 */
static QDF_STATUS dp_mon_filter_check_co_exist(struct dp_pdev *pdev)
{
	/*
	 * Check if the Rx Enhanced capture mode, monitor mode,
	 * smart_monitor_mode and mcopy mode can co-exist together.
	 */
	if ((pdev->rx_enh_capture_mode != CDP_RX_ENH_CAPTURE_DISABLED) &&
	    ((pdev->neighbour_peers_added && pdev->monitor_vdev) ||
		 pdev->mcopy_mode)) {
		 QDF_TRACE(QDF_MODULE_ID_MON_FILTER, QDF_TRACE_LEVEL_ERROR,
			   FL("Rx Capture mode can't exist with modes:\n"
			     "Smart Monitor Mode:%d\n"
			     "M_Copy Mode:%d"),
			      pdev->neighbour_peers_added,
			      pdev->mcopy_mode);
		return QDF_STATUS_E_FAILURE;
	}

	/*
	 * Check if the monitor mode cannot co-exist with any other mode.
	 */
	if ((pdev->monitor_vdev && pdev->monitor_configured) &&
	    (pdev->mcopy_mode || pdev->neighbour_peers_added)) {
		QDF_TRACE(QDF_MODULE_ID_MON_FILTER, QDF_TRACE_LEVEL_ERROR,
			  FL("Monitor mode can't exist with modes\n"
			     "M_Copy Mode:%d\n"
			     "Smart Monitor Mode:%d"),
			      pdev->mcopy_mode,
			      pdev->neighbour_peers_added);
		return QDF_STATUS_E_FAILURE;
	}

	/*
	 * Check if the smart monitor mode can co-exist with any other mode
	 */
	if (pdev->neighbour_peers_added &&
	    ((pdev->mcopy_mode) || pdev->monitor_configured)) {
		QDF_TRACE(QDF_MODULE_ID_MON_FILTER, QDF_TRACE_LEVEL_ERROR,
			  FL("Smart Monitor mode can't exist with modes\n"
			     "M_Copy Mode:%d\n"
			     "Monitor Mode:%d"),
			      pdev->mcopy_mode,
			      pdev->monitor_configured);
		return QDF_STATUS_E_FAILURE;
	}

	/*
	 * Check if the m_copy, monitor mode and the smart_monitor_mode
	 * can co-exist togther.
	 */
	if (pdev->mcopy_mode &&
	    (pdev->monitor_vdev || pdev->neighbour_peers_added)) {
		QDF_TRACE(QDF_MODULE_ID_MON_FILTER, QDF_TRACE_LEVEL_ERROR,
			  FL("mcopy mode can't exist with modes\n"
			     "Monitor Mode:%d\n"
			     "Smart Monitor Mode:%d"),
			      pdev->monitor_vdev,
			      pdev->neighbour_peers_added);
		return QDF_STATUS_E_FAILURE;
	}

	/*
	 * Check if the Rx packet log lite or full can co-exist with
	 * the enable modes.
	 */
	if ((pdev->rx_pktlog_mode != DP_RX_PKTLOG_DISABLED) &&
	    (pdev->monitor_vdev || pdev->monitor_configured)) {
		QDF_TRACE(QDF_MODULE_ID_MON_FILTER, QDF_TRACE_LEVEL_ERROR,
			  FL("Rx pktlog full/lite can't exist with modes\n"
			     "Monitor Mode:%d"),
			      pdev->monitor_configured);
		return QDF_STATUS_E_FAILURE;
	}

	return QDF_STATUS_SUCCESS;
}
#else
static QDF_STATUS dp_mon_filter_check_co_exist(struct dp_pdev *pdev)
{
	/*
	 * Check if the Rx packet log lite or full can co-exist with
	 * the enable modes.
	 */
	if ((pdev->rx_pktlog_mode != DP_RX_PKTLOG_DISABLED) &&
	    (pdev->monitor_vdev || pdev->monitor_configured)) {
		QDF_TRACE(QDF_MODULE_ID_MON_FILTER, QDF_TRACE_LEVEL_ERROR,
			  FL("Rx pktlog full/lite can't exist with modes\n"
			     "Monitor Mode:%d"),
			      pdev->monitor_configured);
		return QDF_STATUS_E_FAILURE;
	}

	return QDF_STATUS_SUCCESS;
}
#endif

/**
 * dp_mon_filter_set_mon_cmn() - Setp the common mon filters
 * @pdev: DP pdev handle
 * @filter: DP mon filter
 *
 * Return: QDF_STATUS
 */
static void dp_mon_filter_set_mon_cmn(struct dp_pdev *pdev,
				      struct dp_mon_filter *filter)
{
	filter->tlv_filter.mpdu_start = 1;
	filter->tlv_filter.msdu_start = 1;
	filter->tlv_filter.packet = 1;
	filter->tlv_filter.msdu_end = 1;
	filter->tlv_filter.mpdu_end = 1;
	filter->tlv_filter.packet_header = 1;
	filter->tlv_filter.attention = 1;
	filter->tlv_filter.ppdu_start = 0;
	filter->tlv_filter.ppdu_end = 0;
	filter->tlv_filter.ppdu_end_user_stats = 0;
	filter->tlv_filter.ppdu_end_user_stats_ext = 0;
	filter->tlv_filter.ppdu_end_status_done = 0;
	filter->tlv_filter.header_per_msdu = 1;
	filter->tlv_filter.enable_fp =
		(pdev->mon_filter_mode & MON_FILTER_PASS) ? 1 : 0;
	filter->tlv_filter.enable_mo =
		(pdev->mon_filter_mode & MON_FILTER_OTHER) ? 1 : 0;

	filter->tlv_filter.fp_mgmt_filter = pdev->fp_mgmt_filter;
	filter->tlv_filter.fp_ctrl_filter = pdev->fp_ctrl_filter;
	filter->tlv_filter.fp_data_filter = pdev->fp_data_filter;
	filter->tlv_filter.mo_mgmt_filter = pdev->mo_mgmt_filter;
	filter->tlv_filter.mo_ctrl_filter = pdev->mo_ctrl_filter;
	filter->tlv_filter.mo_data_filter = pdev->mo_data_filter;
	filter->tlv_filter.offset_valid = false;
}

/**
 * dp_mon_filter_set_status_cmn() - Setp the common status filters
 * @pdev: DP pdev handle
 * @filter: Dp mon filters
 *
 * Return: QDF_STATUS
 */
static void dp_mon_filter_set_status_cmn(struct dp_pdev *pdev,
					 struct dp_mon_filter *filter)
{
	filter->tlv_filter.mpdu_start = 1;
	filter->tlv_filter.msdu_start = 0;
	filter->tlv_filter.packet = 0;
	filter->tlv_filter.msdu_end = 0;
	filter->tlv_filter.mpdu_end = 0;
	filter->tlv_filter.attention = 0;
	filter->tlv_filter.ppdu_start = 1;
	filter->tlv_filter.ppdu_end = 1;
	filter->tlv_filter.ppdu_end_user_stats = 1;
	filter->tlv_filter.ppdu_end_user_stats_ext = 1;
	filter->tlv_filter.ppdu_end_status_done = 1;
	filter->tlv_filter.enable_fp = 1;
	filter->tlv_filter.enable_md = 0;
	filter->tlv_filter.fp_mgmt_filter = FILTER_MGMT_ALL;
	filter->tlv_filter.fp_ctrl_filter = FILTER_CTRL_ALL;
	filter->tlv_filter.fp_data_filter = FILTER_DATA_ALL;
	filter->tlv_filter.offset_valid = false;

	if (pdev->mon_filter_mode & MON_FILTER_OTHER) {
		filter->tlv_filter.enable_mo = 1;
		filter->tlv_filter.mo_mgmt_filter = FILTER_MGMT_ALL;
		filter->tlv_filter.mo_ctrl_filter = FILTER_CTRL_ALL;
		filter->tlv_filter.mo_data_filter = FILTER_DATA_ALL;
	} else {
		filter->tlv_filter.enable_mo = 0;
	}
}

#ifdef FEATURE_PERPKT_INFO
/**
 * dp_mon_filter_setup_enhanced_stats() - Setup the enhanced stats filter
 * @pdev: DP pdev handle
 */
void dp_mon_filter_setup_enhanced_stats(struct dp_pdev *pdev)
{
	struct dp_mon_filter filter = {0};
	enum dp_mon_filter_mode mode = DP_MON_FILTER_ENHACHED_STATS_MODE;
	enum dp_mon_filter_srng_type srng_type =
				DP_MON_FILTER_SRNG_TYPE_RXDMA_MONITOR_STATUS;

	if (!pdev) {
		QDF_TRACE(QDF_MODULE_ID_MON_FILTER, QDF_TRACE_LEVEL_ERROR,
			  FL("pdev Context is null"));
		return;
	}

	/* Enabled the filter */
	filter.valid = true;

	dp_mon_filter_set_status_cmn(pdev, &filter);
	dp_mon_filter_show_filter(pdev, mode, &filter);
	pdev->filter[mode][srng_type] = filter;
}

/**
 * dp_mon_filter_reset_enhanced_stats() - Reset the enhanced stats filter
 * @pdev: DP pdev handle
 */
void dp_mon_filter_reset_enhanced_stats(struct dp_pdev *pdev)
{
	struct dp_mon_filter filter = {0};
	enum dp_mon_filter_mode mode = DP_MON_FILTER_ENHACHED_STATS_MODE;
	enum dp_mon_filter_srng_type srng_type =
				DP_MON_FILTER_SRNG_TYPE_RXDMA_MONITOR_STATUS;
	if (!pdev) {
		QDF_TRACE(QDF_MODULE_ID_MON_FILTER, QDF_TRACE_LEVEL_ERROR,
			  FL("pdev Context is null"));
		return;
	}

	pdev->filter[mode][srng_type] = filter;
}

/**
 * dp_mon_filter_setup_mcopy_mode() - Setup the m_copy mode filter
 * @pdev: DP pdev handle
 */
void dp_mon_filter_setup_mcopy_mode(struct dp_pdev *pdev)
{
	struct dp_mon_filter filter = {0};
	struct dp_soc *soc = NULL;
	enum dp_mon_filter_mode mode = DP_MON_FILTER_MCOPY_MODE;
	enum dp_mon_filter_srng_type srng_type =
				DP_MON_FILTER_SRNG_TYPE_RXDMA_MONITOR_STATUS;

	if (!pdev) {
		QDF_TRACE(QDF_MODULE_ID_MON_FILTER, QDF_TRACE_LEVEL_ERROR,
			  FL("pdev Context is null"));
		return;
	}

	soc = pdev->soc;
	if (!soc) {
		QDF_TRACE(QDF_MODULE_ID_MON_FILTER, QDF_TRACE_LEVEL_ERROR,
			  FL("Soc Context is null"));
		return;
	}

	/* Enabled the filter */
	filter.valid = true;
	dp_mon_filter_set_mon_cmn(pdev, &filter);

	filter.tlv_filter.fp_data_filter = 0;
	filter.tlv_filter.mo_data_filter = 0;

	dp_mon_filter_show_filter(pdev, mode, &filter);

	srng_type = ((soc->wlan_cfg_ctx->rxdma1_enable) ?
			DP_MON_FILTER_SRNG_TYPE_RXDMA_MON_BUF :
			DP_MON_FILTER_SRNG_TYPE_RXDMA_BUF);
	pdev->filter[mode][srng_type] = filter;

	/* Clear the filter as the same filter will be used to set the
	 * monitor status ring
	 */
	qdf_mem_zero(&(filter), sizeof(struct dp_mon_filter));

	/* Enabled the filter */
	filter.valid = true;
	dp_mon_filter_set_status_cmn(pdev, &filter);

	/* Setup the filter */
	filter.tlv_filter.enable_mo = 1;
	filter.tlv_filter.packet_header = 1;
	filter.tlv_filter.mpdu_end = 1;
	dp_mon_filter_show_filter(pdev, mode, &filter);

	srng_type = DP_MON_FILTER_SRNG_TYPE_RXDMA_MONITOR_STATUS;
	pdev->filter[mode][srng_type] = filter;
}

/**
 * dp_mon_filter_reset_mcopy_mode() - Reset the m_copy mode filter
 * @pdev: DP pdev handle
 */
void dp_mon_filter_reset_mcopy_mode(struct dp_pdev *pdev)
{
	struct dp_mon_filter filter = {0};
	struct dp_soc *soc = NULL;
	enum dp_mon_filter_mode mode = DP_MON_FILTER_MCOPY_MODE;
	enum dp_mon_filter_srng_type srng_type =
				DP_MON_FILTER_SRNG_TYPE_RXDMA_MONITOR_STATUS;

	if (!pdev) {
		QDF_TRACE(QDF_MODULE_ID_MON_FILTER, QDF_TRACE_LEVEL_ERROR,
			  FL("pdev Context is null"));
		return;
	}

	soc = pdev->soc;
	if (!soc) {
		QDF_TRACE(QDF_MODULE_ID_MON_FILTER, QDF_TRACE_LEVEL_ERROR,
			  FL("Soc Context is null"));
		return;
	}

	srng_type = ((soc->wlan_cfg_ctx->rxdma1_enable) ?
			DP_MON_FILTER_SRNG_TYPE_RXDMA_MON_BUF :
			DP_MON_FILTER_SRNG_TYPE_RXDMA_BUF);
	pdev->filter[mode][srng_type] = filter;

	srng_type = DP_MON_FILTER_SRNG_TYPE_RXDMA_MONITOR_STATUS;
	pdev->filter[mode][srng_type] = filter;
}
#endif /* FEATURE_PERPKT_INFO */

#if defined(ATH_SUPPORT_NAC_RSSI) || defined(ATH_SUPPORT_NAC)
/**
 * dp_mon_filter_setup_smart_monitor() - Setup the smart monitor mode filter
 * @pdev: DP pdev handle
 */
void dp_mon_filter_setup_smart_monitor(struct dp_pdev *pdev)
{
	struct dp_mon_filter filter = {0};
	struct dp_soc *soc = NULL;
	enum dp_mon_filter_mode mode = DP_MON_FILTER_SMART_MONITOR_MODE;
	enum dp_mon_filter_srng_type srng_type =
				DP_MON_FILTER_SRNG_TYPE_RXDMA_MONITOR_STATUS;

	if (!pdev) {
		QDF_TRACE(QDF_MODULE_ID_MON_FILTER, QDF_TRACE_LEVEL_ERROR,
			  FL("pdev Context is null"));
		return;
	}

	soc = pdev->soc;
	if (!soc) {
		QDF_TRACE(QDF_MODULE_ID_MON_FILTER, QDF_TRACE_LEVEL_ERROR,
			  FL("Soc Context is null"));
		return;
	}

	/* Enabled the filter */
	filter.valid = true;
	dp_mon_filter_set_status_cmn(pdev, &filter);

	if (soc->hw_nac_monitor_support) {
		filter.tlv_filter.enable_md = 1;
		filter.tlv_filter.packet_header = 1;
		filter.tlv_filter.md_data_filter = FILTER_DATA_ALL;
	}

	dp_mon_filter_show_filter(pdev, mode, &filter);
	pdev->filter[mode][srng_type] = filter;
}

/**
 * dp_mon_filter_reset_smart_monitor() - Reset the smart monitor mode filter
 * @pdev: DP pdev handle
 */
void dp_mon_filter_reset_smart_monitor(struct dp_pdev *pdev)
{
	struct dp_mon_filter filter = {0};
	enum dp_mon_filter_mode mode = DP_MON_FILTER_SMART_MONITOR_MODE;
	enum dp_mon_filter_srng_type srng_type =
				DP_MON_FILTER_SRNG_TYPE_RXDMA_MONITOR_STATUS;
	if (!pdev) {
		QDF_TRACE(QDF_MODULE_ID_MON_FILTER, QDF_TRACE_LEVEL_ERROR,
			  FL("pdev Context is null"));
		return;
	}

	pdev->filter[mode][srng_type] = filter;
}
#endif /* ATH_SUPPORT_NAC_RSSI || ATH_SUPPORT_NAC */

#ifdef WLAN_RX_PKT_CAPTURE_ENH
/**
 * dp_mon_filter_setup_rx_enh_capture() - Setup the Rx capture mode filters
 * @pdev: DP pdev handle
 */
void dp_mon_filter_setup_rx_enh_capture(struct dp_pdev *pdev)
{
	struct dp_mon_filter filter = {0};
	struct dp_soc *soc = NULL;
	enum dp_mon_filter_mode mode = DP_MON_FILTER_RX_CAPTURE_MODE;
	enum dp_mon_filter_srng_type srng_type =
				DP_MON_FILTER_SRNG_TYPE_RXDMA_MONITOR_STATUS;

	if (!pdev) {
		QDF_TRACE(QDF_MODULE_ID_MON_FILTER, QDF_TRACE_LEVEL_ERROR,
			  FL("pdev Context is null"));
		return;
	}

	soc = pdev->soc;
	if (!soc) {
		QDF_TRACE(QDF_MODULE_ID_MON_FILTER, QDF_TRACE_LEVEL_ERROR,
			  FL("Soc Context is null"));
		return;
	}

	/* Enabled the filter */
	filter.valid = true;
	dp_mon_filter_set_mon_cmn(pdev, &filter);

	filter.tlv_filter.fp_mgmt_filter = 0;
	filter.tlv_filter.fp_ctrl_filter = 0;
	filter.tlv_filter.fp_data_filter = 0;
	filter.tlv_filter.mo_mgmt_filter = 0;
	filter.tlv_filter.mo_ctrl_filter = 0;
	filter.tlv_filter.mo_data_filter = 0;

	dp_mon_filter_show_filter(pdev, mode, &filter);

	srng_type = ((soc->wlan_cfg_ctx->rxdma1_enable) ?
			DP_MON_FILTER_SRNG_TYPE_RXDMA_MON_BUF :
			DP_MON_FILTER_SRNG_TYPE_RXDMA_BUF);
	pdev->filter[mode][srng_type] = filter;

	/* Clear the filter as the same filter will be used to set the
	 * monitor status ring
	 */
	qdf_mem_zero(&(filter), sizeof(struct dp_mon_filter));

	/* Enabled the filter */
	filter.valid = true;
	dp_mon_filter_set_status_cmn(pdev, &filter);

	/* Setup the filter */
	filter.tlv_filter.mpdu_end = 1;
	filter.tlv_filter.enable_mo = 1;
	filter.tlv_filter.packet_header = 1;

	if (pdev->rx_enh_capture_mode == CDP_RX_ENH_CAPTURE_MPDU) {
		filter.tlv_filter.header_per_msdu = 0;
		filter.tlv_filter.enable_mo = 0;
	} else if (pdev->rx_enh_capture_mode ==
			CDP_RX_ENH_CAPTURE_MPDU_MSDU) {
		bool is_rx_mon_proto_flow_tag_enabled =
		wlan_cfg_is_rx_mon_protocol_flow_tag_enabled(soc->wlan_cfg_ctx);
		filter.tlv_filter.header_per_msdu = 1;
		filter.tlv_filter.enable_mo = 0;
		if (pdev->is_rx_enh_capture_trailer_enabled ||
		    is_rx_mon_proto_flow_tag_enabled)
			filter.tlv_filter.msdu_end = 1;
	}

	dp_mon_filter_show_filter(pdev, mode, &filter);

	srng_type = DP_MON_FILTER_SRNG_TYPE_RXDMA_MONITOR_STATUS;
	pdev->filter[mode][srng_type] = filter;
}

/**
 * dp_mon_filter_reset_rx_enh_capture() - Reset the Rx capture mode filters
 * @pdev: DP pdev handle
 */
void dp_mon_filter_reset_rx_enh_capture(struct dp_pdev *pdev)
{
	struct dp_mon_filter filter = {0};
	struct dp_soc *soc = NULL;
	enum dp_mon_filter_mode mode = DP_MON_FILTER_RX_CAPTURE_MODE;
	enum dp_mon_filter_srng_type srng_type =
				DP_MON_FILTER_SRNG_TYPE_RXDMA_MONITOR_STATUS;

	if (!pdev) {
		QDF_TRACE(QDF_MODULE_ID_MON_FILTER, QDF_TRACE_LEVEL_ERROR,
			  FL("pdev Context is null"));
		return;
	}

	soc = pdev->soc;
	if (!soc) {
		QDF_TRACE(QDF_MODULE_ID_MON_FILTER, QDF_TRACE_LEVEL_ERROR,
			  FL("Soc Context is null"));
		return;
	}

	srng_type = ((soc->wlan_cfg_ctx->rxdma1_enable) ?
			DP_MON_FILTER_SRNG_TYPE_RXDMA_MON_BUF :
			DP_MON_FILTER_SRNG_TYPE_RXDMA_BUF);
	pdev->filter[mode][srng_type] = filter;

	srng_type = DP_MON_FILTER_SRNG_TYPE_RXDMA_MONITOR_STATUS;
	pdev->filter[mode][srng_type] = filter;
}
#endif /* WLAN_RX_PKT_CAPTURE_ENH */

/**
 * dp_mon_filter_setup_mon_mode() - Setup the Rx monitor mode filter
 * @pdev: DP pdev handle
 */
void dp_mon_filter_setup_mon_mode(struct dp_pdev *pdev)
{
	struct dp_mon_filter filter = {0};
	struct dp_soc *soc = NULL;
	enum dp_mon_filter_mode mode = DP_MON_FILTER_MONITOR_MODE;
	enum dp_mon_filter_srng_type srng_type =
				DP_MON_FILTER_SRNG_TYPE_RXDMA_MONITOR_STATUS;

	if (!pdev) {
		QDF_TRACE(QDF_MODULE_ID_MON_FILTER, QDF_TRACE_LEVEL_ERROR,
			  FL("pdev Context is null"));
		return;
	}

	soc = pdev->soc;
	if (!soc) {
		QDF_TRACE(QDF_MODULE_ID_MON_FILTER, QDF_TRACE_LEVEL_ERROR,
			  FL("Soc Context is null"));
		return;
	}

	filter.valid = true;
	dp_mon_filter_set_mon_cmn(pdev, &filter);
	dp_mon_filter_show_filter(pdev, mode, &filter);

	srng_type = ((soc->wlan_cfg_ctx->rxdma1_enable) ?
			DP_MON_FILTER_SRNG_TYPE_RXDMA_MON_BUF :
			DP_MON_FILTER_SRNG_TYPE_RXDMA_BUF);
	pdev->filter[mode][srng_type] = filter;

	/* Clear the filter as the same filter will be used to set the
	 * monitor status ring
	 */
	qdf_mem_zero(&(filter), sizeof(struct dp_mon_filter));

	/* Enabled the filter */
	filter.valid = true;
	dp_mon_filter_set_status_cmn(pdev, &filter);
	dp_mon_filter_show_filter(pdev, mode, &filter);

	/* Store the above filter */
	srng_type = DP_MON_FILTER_SRNG_TYPE_RXDMA_MONITOR_STATUS;
	pdev->filter[mode][srng_type] = filter;
}

/**
 * dp_mon_filter_reset_mon_mode() - Reset the Rx monitor mode filter
 * @pdev: DP pdev handle
 */
void dp_mon_filter_reset_mon_mode(struct dp_pdev *pdev)
{
	struct dp_mon_filter filter = {0};
	struct dp_soc *soc = NULL;
	enum dp_mon_filter_mode mode = DP_MON_FILTER_MONITOR_MODE;
	enum dp_mon_filter_srng_type srng_type =
				DP_MON_FILTER_SRNG_TYPE_RXDMA_MONITOR_STATUS;

	if (!pdev) {
		QDF_TRACE(QDF_MODULE_ID_MON_FILTER, QDF_TRACE_LEVEL_ERROR,
			  FL("pdev Context is null"));
		return;
	}

	soc = pdev->soc;
	if (!soc) {
		QDF_TRACE(QDF_MODULE_ID_MON_FILTER, QDF_TRACE_LEVEL_ERROR,
			  FL("Soc Context is null"));
		return;
	}

	srng_type = ((soc->wlan_cfg_ctx->rxdma1_enable) ?
			DP_MON_FILTER_SRNG_TYPE_RXDMA_MON_BUF :
			DP_MON_FILTER_SRNG_TYPE_RXDMA_BUF);
	pdev->filter[mode][srng_type] = filter;

	srng_type = DP_MON_FILTER_SRNG_TYPE_RXDMA_MONITOR_STATUS;
	pdev->filter[mode][srng_type] = filter;
}

#ifdef WDI_EVENT_ENABLE
/**
 * dp_mon_filter_setup_rx_pkt_log_full() - Setup the Rx pktlog full mode filter
 * @pdev: DP pdev handle
 */
void dp_mon_filter_setup_rx_pkt_log_full(struct dp_pdev *pdev)
{
	struct dp_mon_filter filter = {0};
	enum dp_mon_filter_mode mode = DP_MON_FILTER_PKT_LOG_FULL_MODE;
	enum dp_mon_filter_srng_type srng_type =
				DP_MON_FILTER_SRNG_TYPE_RXDMA_MONITOR_STATUS;
	if (!pdev) {
		QDF_TRACE(QDF_MODULE_ID_MON_FILTER, QDF_TRACE_LEVEL_ERROR,
			  FL("pdev Context is null"));
		return;
	}

	/* Enabled the filter */
	filter.valid = true;
	dp_mon_filter_set_status_cmn(pdev, &filter);

	/* Setup the filter */
	filter.tlv_filter.packet_header = 1;
	filter.tlv_filter.msdu_start = 1;
	filter.tlv_filter.msdu_end = 1;
	filter.tlv_filter.mpdu_end = 1;
	filter.tlv_filter.attention = 1;

	dp_mon_filter_show_filter(pdev, mode, &filter);
	pdev->filter[mode][srng_type] = filter;
}

/**
 * dp_mon_filter_reset_rx_pkt_log_full() - Reset the Rx pktlog full mode filter
 * @pdev: DP pdev handle
 */
void dp_mon_filter_reset_rx_pkt_log_full(struct dp_pdev *pdev)
{
	struct dp_mon_filter filter = {0};
	enum dp_mon_filter_mode mode = DP_MON_FILTER_PKT_LOG_FULL_MODE;
	enum dp_mon_filter_srng_type srng_type =
				DP_MON_FILTER_SRNG_TYPE_RXDMA_MONITOR_STATUS;
	if (!pdev) {
		QDF_TRACE(QDF_MODULE_ID_MON_FILTER, QDF_TRACE_LEVEL_ERROR,
			  FL("pdev Context is null"));
		return;
	}

	pdev->filter[mode][srng_type] = filter;
}

/**
 * dp_mon_filter_setup_rx_pkt_log_lite() - Setup the Rx pktlog lite mode filter
 * @pdev: DP pdev handle
 */
void dp_mon_filter_setup_rx_pkt_log_lite(struct dp_pdev *pdev)
{
	struct dp_mon_filter filter = {0};
	enum dp_mon_filter_mode mode = DP_MON_FILTER_PKT_LOG_LITE_MODE;
	enum dp_mon_filter_srng_type srng_type =
				DP_MON_FILTER_SRNG_TYPE_RXDMA_MONITOR_STATUS;
	if (!pdev) {
		QDF_TRACE(QDF_MODULE_ID_MON_FILTER, QDF_TRACE_LEVEL_ERROR,
			  FL("pdev Context is null"));
		return;
	}

	/* Enabled the filter */
	filter.valid = true;
	dp_mon_filter_set_status_cmn(pdev, &filter);

	dp_mon_filter_show_filter(pdev, mode, &filter);
	pdev->filter[mode][srng_type] = filter;
}

/**
 * dp_mon_filter_reset_rx_pkt_log_lite() - Reset the Rx pktlog lite mode filter
 * @pdev: DP pdev handle
 */
void dp_mon_filter_reset_rx_pkt_log_lite(struct dp_pdev *pdev)
{
	struct dp_mon_filter filter = {0};
	enum dp_mon_filter_mode mode = DP_MON_FILTER_PKT_LOG_LITE_MODE;
	enum dp_mon_filter_srng_type srng_type =
				DP_MON_FILTER_SRNG_TYPE_RXDMA_MONITOR_STATUS;
	if (!pdev) {
		QDF_TRACE(QDF_MODULE_ID_MON_FILTER, QDF_TRACE_LEVEL_ERROR,
			  FL("pdev Context is null"));
		return;
	}

	pdev->filter[mode][srng_type] = filter;
}
#endif /* WDI_EVENT_ENABLE */

#ifdef WLAN_DP_RESET_MON_BUF_RING_FILTER
/**
 * dp_mon_should_reset_buf_ring_filter() - Reset the monitor buf ring filter
<<<<<<< HEAD
 * @soc: global DP soc handle
=======
 * @pdev: DP PDEV handle
>>>>>>> 38e808eb
 *
 * WIN has targets which does not support monitor mode, but still do the
 * monitor mode init/deinit, only the rxdma1_enable flag will be set to 0.
 * MCL need to do the monitor buffer ring filter reset always, but this is
 * not needed for WIN targets where rxdma1 is not enabled (the indicator
 * that monitor mode is not enabled.
 * This function is used as WAR till WIN cleans up the monitor mode
 * function for targets where monitor mode is not enabled.
 *
 * Returns: true
 */
<<<<<<< HEAD
static inline bool dp_mon_should_reset_buf_ring_filter(struct dp_soc *soc)
{
	return true;
}
#else
static inline bool dp_mon_should_reset_buf_ring_filter(struct dp_soc *soc)
=======
static inline bool dp_mon_should_reset_buf_ring_filter(struct dp_pdev *pdev)
{
	return (pdev->monitor_vdev) ? true : false;
}
#else
static inline bool dp_mon_should_reset_buf_ring_filter(struct dp_pdev *pdev)
>>>>>>> 38e808eb
{
	return false;
}
#endif

/**
 * dp_mon_filter_update() - Setup the monitor filter setting for a srng
 * type
 * @pdev: DP pdev handle
 *
 * Return: QDF_STATUS
 */
QDF_STATUS dp_mon_filter_update(struct dp_pdev *pdev)
{
	struct dp_soc *soc;
	bool mon_mode_set = false;
	struct dp_mon_filter filter = {0};
	enum dp_mon_filter_srng_type mon_srng_type =
		DP_MON_FILTER_SRNG_TYPE_RXDMA_MON_BUF;
	QDF_STATUS status = QDF_STATUS_SUCCESS;

	if (!pdev) {
		QDF_TRACE(QDF_MODULE_ID_MON_FILTER, QDF_TRACE_LEVEL_ERROR,
			  FL("pdev Context is null"));
		return QDF_STATUS_E_FAILURE;
	}

	soc = pdev->soc;
	if (!soc) {
		QDF_TRACE(QDF_MODULE_ID_MON_FILTER, QDF_TRACE_LEVEL_ERROR,
			  FL("Soc Context is null"));
		return QDF_STATUS_E_FAILURE;
	}

	status = dp_mon_filter_check_co_exist(pdev);
	if (status != QDF_STATUS_SUCCESS)
		return status;

	/*
	 * Setup the filters for the monitor destination ring.
	 */
	if (!soc->wlan_cfg_ctx->rxdma1_enable)
		mon_srng_type = DP_MON_FILTER_SRNG_TYPE_RXDMA_BUF;

	/*
	 * Setup the filters for the monitor mode.
	 */
	qdf_mem_zero(&(filter), sizeof(filter));
	dp_mon_filter_ht2_setup(soc, pdev, mon_srng_type, &filter);

	mon_mode_set = filter.valid;
<<<<<<< HEAD
	if (dp_mon_should_reset_buf_ring_filter(soc) || mon_mode_set) {
=======
	if (dp_mon_should_reset_buf_ring_filter(pdev) || mon_mode_set) {
>>>>>>> 38e808eb
		status = dp_mon_ht2_rx_ring_cfg(soc, pdev,
						mon_srng_type,
						&filter.tlv_filter);
	} else {
		/*
		 * For WIN case the monitor buffer ring is used and it does need
		 * reset when monitor mode gets disabled.
		 */
		if (soc->wlan_cfg_ctx->rxdma1_enable) {
			status = dp_mon_ht2_rx_ring_cfg(soc, pdev,
							mon_srng_type,
							&filter.tlv_filter);
		}
	}

	if (status != QDF_STATUS_SUCCESS) {
		QDF_TRACE(QDF_MODULE_ID_MON_FILTER, QDF_TRACE_LEVEL_ERROR,
			  FL("Monitor destination ring filter setting failed"));
		return QDF_STATUS_E_FAILURE;
	}

	/*
	 * Setup the filters for the status ring.
	 */
	qdf_mem_zero(&(filter), sizeof(filter));
	dp_mon_filter_ht2_setup(soc, pdev,
				DP_MON_FILTER_SRNG_TYPE_RXDMA_MONITOR_STATUS,
				&filter);

	/*
	 * Reset the monitor filters if the all the modes for the status rings
	 * are disabled. This is done to prevent the HW backpressure from the
	 * monitor destination ring in case the status ring filters
	 * are not enabled.
	 */
	if (!filter.valid && mon_mode_set)
		dp_mon_filter_reset_mon_srng(soc, pdev, mon_srng_type);

	if (dp_mon_ht2_rx_ring_cfg(soc, pdev,
				   DP_MON_FILTER_SRNG_TYPE_RXDMA_MONITOR_STATUS,
				   &filter.tlv_filter) != QDF_STATUS_SUCCESS) {
		QDF_TRACE(QDF_MODULE_ID_MON_FILTER, QDF_TRACE_LEVEL_ERROR,
			  FL("Monitor status ring filter setting failed"));
		dp_mon_filter_reset_mon_srng(soc, pdev, mon_srng_type);
		return QDF_STATUS_E_FAILURE;
	}

	return status;
}

/**
 * dp_mon_filter_dealloc() - Deallocate the filter objects to be stored in
 * the radio object.
 * @pdev: DP pdev handle
 */
void dp_mon_filter_dealloc(struct dp_pdev *pdev)
{
	enum dp_mon_filter_mode mode;
	struct dp_mon_filter **mon_filter = NULL;

	if (!pdev) {
		QDF_TRACE(QDF_MODULE_ID_MON_FILTER, QDF_TRACE_LEVEL_ERROR,
			  FL("pdev Context is null"));
		return;
	}

	mon_filter = pdev->filter;

	/*
	 * Check if the monitor filters are already allocated to the pdev.
	 */
	if (!mon_filter) {
		QDF_TRACE(QDF_MODULE_ID_MON_FILTER, QDF_TRACE_LEVEL_ERROR,
			  FL("Found NULL memmory for the Monitor filter"));
		return;
	}

	/*
	 * Iterate through the every mode and free the filter object.
	 */
	for (mode = 0; mode < DP_MON_FILTER_MAX_MODE; mode++) {
		if (!mon_filter[mode]) {
			continue;
		}

		qdf_mem_free(mon_filter[mode]);
		mon_filter[mode] = NULL;
	}

	qdf_mem_free(mon_filter);
	pdev->filter = NULL;
}

/**
 * dp_mon_filter_alloc() - Allocate the filter objects to be stored in
 * the radio object.
 * @pdev: DP pdev handle
 */
struct dp_mon_filter **dp_mon_filter_alloc(struct dp_pdev *pdev)
{
	struct dp_mon_filter **mon_filter = NULL;
	enum dp_mon_filter_mode mode;

	if (!pdev) {
		QDF_TRACE(QDF_MODULE_ID_MON_FILTER, QDF_TRACE_LEVEL_ERROR,
			  FL("pdev Context is null"));
		return NULL;
	}

	mon_filter = (struct dp_mon_filter **)qdf_mem_malloc(
			(sizeof(struct dp_mon_filter *) *
			 DP_MON_FILTER_MAX_MODE));
	if (!mon_filter) {
		QDF_TRACE(QDF_MODULE_ID_MON_FILTER, QDF_TRACE_LEVEL_ERROR,
			  FL("Monitor filter mem allocation failed"));
		return NULL;
	}

	qdf_mem_zero(mon_filter,
		     sizeof(struct dp_mon_filter *) * DP_MON_FILTER_MAX_MODE);

	/*
	 * Allocate the memory for filters for different srngs for each modes.
	 */
	for (mode = 0; mode < DP_MON_FILTER_MAX_MODE; mode++) {
		mon_filter[mode] = qdf_mem_malloc(sizeof(struct dp_mon_filter) *
						  DP_MON_FILTER_SRNG_TYPE_MAX);
		/* Assign the mon_filter to the pdev->filter such
		 * that the dp_mon_filter_dealloc() can free up the filters. */
		if (!mon_filter[mode]) {
			pdev->filter = mon_filter;
			goto fail;
		}
	}

	return mon_filter;
fail:
	dp_mon_filter_dealloc(pdev);
	return NULL;
}<|MERGE_RESOLUTION|>--- conflicted
+++ resolved
@@ -1001,11 +1001,7 @@
 #ifdef WLAN_DP_RESET_MON_BUF_RING_FILTER
 /**
  * dp_mon_should_reset_buf_ring_filter() - Reset the monitor buf ring filter
-<<<<<<< HEAD
- * @soc: global DP soc handle
-=======
  * @pdev: DP PDEV handle
->>>>>>> 38e808eb
  *
  * WIN has targets which does not support monitor mode, but still do the
  * monitor mode init/deinit, only the rxdma1_enable flag will be set to 0.
@@ -1017,21 +1013,12 @@
  *
  * Returns: true
  */
-<<<<<<< HEAD
-static inline bool dp_mon_should_reset_buf_ring_filter(struct dp_soc *soc)
-{
-	return true;
-}
-#else
-static inline bool dp_mon_should_reset_buf_ring_filter(struct dp_soc *soc)
-=======
 static inline bool dp_mon_should_reset_buf_ring_filter(struct dp_pdev *pdev)
 {
 	return (pdev->monitor_vdev) ? true : false;
 }
 #else
 static inline bool dp_mon_should_reset_buf_ring_filter(struct dp_pdev *pdev)
->>>>>>> 38e808eb
 {
 	return false;
 }
@@ -1083,11 +1070,7 @@
 	dp_mon_filter_ht2_setup(soc, pdev, mon_srng_type, &filter);
 
 	mon_mode_set = filter.valid;
-<<<<<<< HEAD
-	if (dp_mon_should_reset_buf_ring_filter(soc) || mon_mode_set) {
-=======
 	if (dp_mon_should_reset_buf_ring_filter(pdev) || mon_mode_set) {
->>>>>>> 38e808eb
 		status = dp_mon_ht2_rx_ring_cfg(soc, pdev,
 						mon_srng_type,
 						&filter.tlv_filter);
