--- conflicted
+++ resolved
@@ -174,7 +174,6 @@
 	isb();
 }
 
-<<<<<<< HEAD
 /*
  * Ensure that reads of the counter are treated the same as memory reads
  * for the purposes of ordering by subsequent memory barriers.
@@ -194,10 +193,7 @@
 	: "=r" (tmp) : "r" (_val));					\
 } while (0)
 
-static inline u64 arch_counter_get_cntpct(void)
-=======
 static inline u64 __arch_counter_get_cntpct_stable(void)
->>>>>>> 0ea41539
 {
 	u64 cnt;
 
@@ -209,8 +205,12 @@
 
 static inline u64 __arch_counter_get_cntpct(void)
 {
-	isb();
-	return read_sysreg(cntpct_el0);
+	u64 cnt;
+
+	isb();
+	cnt = read_sysreg(cntpct_el0);
+	arch_counter_enforce_ordering(cnt);
+	return cnt;
 }
 
 static inline u64 __arch_counter_get_cntvct_stable(void)
@@ -223,15 +223,17 @@
 	return cnt;
 }
 
-<<<<<<< HEAD
+static inline u64 __arch_counter_get_cntvct(void)
+{
+	u64 cnt;
+
+	isb();
+	cnt = read_sysreg(cntvct_el0);
+	arch_counter_enforce_ordering(cnt);
+	return cnt;
+}
+
 #undef arch_counter_enforce_ordering
-=======
-static inline u64 __arch_counter_get_cntvct(void)
-{
-	isb();
-	return read_sysreg(cntvct_el0);
-}
->>>>>>> 0ea41539
 
 static inline int arch_timer_arch_init(void)
 {
