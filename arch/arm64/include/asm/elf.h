--- conflicted
+++ resolved
@@ -162,13 +162,10 @@
 #define arch_randomize_brk arch_randomize_brk
 
 #ifdef CONFIG_COMPAT
-<<<<<<< HEAD
-=======
 
 #ifdef __AARCH64EB__
 #define COMPAT_ELF_PLATFORM		("v8b")
 #else
->>>>>>> d8ec26d7
 #define COMPAT_ELF_PLATFORM		("v8l")
 #endif
 
