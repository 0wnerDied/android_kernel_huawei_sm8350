// SPDX-License-Identifier: GPL-2.0-only
/* Connection state tracking for netfilter.  This is separated from,
   but required by, the NAT layer; it can also be used by an iptables
   extension. */

/* (C) 1999-2001 Paul `Rusty' Russell
 * (C) 2002-2006 Netfilter Core Team <coreteam@netfilter.org>
 * (C) 2003,2004 USAGI/WIDE Project <http://www.linux-ipv6.org>
 * (C) 2005-2012 Patrick McHardy <kaber@trash.net>
 */

#define pr_fmt(fmt) KBUILD_MODNAME ": " fmt

#include <linux/types.h>
#include <linux/netfilter.h>
#include <linux/module.h>
#include <linux/sched.h>
#include <linux/skbuff.h>
#include <linux/proc_fs.h>
#include <linux/vmalloc.h>
#include <linux/stddef.h>
#include <linux/slab.h>
#include <linux/random.h>
#include <linux/jhash.h>
#include <linux/siphash.h>
#include <linux/err.h>
#include <linux/percpu.h>
#include <linux/moduleparam.h>
#include <linux/notifier.h>
#include <linux/kernel.h>
#include <linux/netdevice.h>
#include <linux/socket.h>
#include <linux/mm.h>
#include <linux/nsproxy.h>
#include <linux/rculist_nulls.h>
#include <trace/hooks/net.h>

#include <net/netfilter/nf_conntrack.h>
#include <net/netfilter/nf_conntrack_l4proto.h>
#include <net/netfilter/nf_conntrack_expect.h>
#include <net/netfilter/nf_conntrack_helper.h>
#include <net/netfilter/nf_conntrack_seqadj.h>
#include <net/netfilter/nf_conntrack_core.h>
#include <net/netfilter/nf_conntrack_extend.h>
#include <net/netfilter/nf_conntrack_acct.h>
#include <net/netfilter/nf_conntrack_ecache.h>
#include <net/netfilter/nf_conntrack_zones.h>
#include <net/netfilter/nf_conntrack_timestamp.h>
#include <net/netfilter/nf_conntrack_timeout.h>
#include <net/netfilter/nf_conntrack_labels.h>
#include <net/netfilter/nf_conntrack_synproxy.h>
#include <net/netfilter/nf_nat.h>
#include <net/netfilter/nf_nat_helper.h>
#include <net/netns/hash.h>
#include <net/ip.h>

#include "nf_internals.h"

__cacheline_aligned_in_smp spinlock_t nf_conntrack_locks[CONNTRACK_LOCKS];
EXPORT_SYMBOL_GPL(nf_conntrack_locks);

__cacheline_aligned_in_smp DEFINE_SPINLOCK(nf_conntrack_expect_lock);
EXPORT_SYMBOL_GPL(nf_conntrack_expect_lock);

struct hlist_nulls_head *nf_conntrack_hash __read_mostly;
EXPORT_SYMBOL_GPL(nf_conntrack_hash);

bool (*nattype_refresh_timer)
	(unsigned long nattype,
	unsigned long timeout_value)
	__rcu __read_mostly;
EXPORT_SYMBOL(nattype_refresh_timer);

struct conntrack_gc_work {
	struct delayed_work	dwork;
	u32			last_bucket;
	bool			exiting;
	bool			early_drop;
	long			next_gc_run;
};

static __read_mostly struct kmem_cache *nf_conntrack_cachep;
static DEFINE_SPINLOCK(nf_conntrack_locks_all_lock);
static __read_mostly bool nf_conntrack_locks_all;

/* every gc cycle scans at most 1/GC_MAX_BUCKETS_DIV part of table */
#define GC_MAX_BUCKETS_DIV	128u
/* upper bound of full table scan */
#define GC_MAX_SCAN_JIFFIES	(16u * HZ)
/* desired ratio of entries found to be expired */
#define GC_EVICT_RATIO	50u

static struct conntrack_gc_work conntrack_gc_work;

void nf_conntrack_lock(spinlock_t *lock) __acquires(lock)
{
	/* 1) Acquire the lock */
	spin_lock(lock);

	/* 2) read nf_conntrack_locks_all, with ACQUIRE semantics
	 * It pairs with the smp_store_release() in nf_conntrack_all_unlock()
	 */
	if (likely(smp_load_acquire(&nf_conntrack_locks_all) == false))
		return;

	/* fast path failed, unlock */
	spin_unlock(lock);

	/* Slow path 1) get global lock */
	spin_lock(&nf_conntrack_locks_all_lock);

	/* Slow path 2) get the lock we want */
	spin_lock(lock);

	/* Slow path 3) release the global lock */
	spin_unlock(&nf_conntrack_locks_all_lock);
}
EXPORT_SYMBOL_GPL(nf_conntrack_lock);

static void nf_conntrack_double_unlock(unsigned int h1, unsigned int h2)
{
	h1 %= CONNTRACK_LOCKS;
	h2 %= CONNTRACK_LOCKS;
	spin_unlock(&nf_conntrack_locks[h1]);
	if (h1 != h2)
		spin_unlock(&nf_conntrack_locks[h2]);
}

/* return true if we need to recompute hashes (in case hash table was resized) */
static bool nf_conntrack_double_lock(struct net *net, unsigned int h1,
				     unsigned int h2, unsigned int sequence)
{
	h1 %= CONNTRACK_LOCKS;
	h2 %= CONNTRACK_LOCKS;
	if (h1 <= h2) {
		nf_conntrack_lock(&nf_conntrack_locks[h1]);
		if (h1 != h2)
			spin_lock_nested(&nf_conntrack_locks[h2],
					 SINGLE_DEPTH_NESTING);
	} else {
		nf_conntrack_lock(&nf_conntrack_locks[h2]);
		spin_lock_nested(&nf_conntrack_locks[h1],
				 SINGLE_DEPTH_NESTING);
	}
	if (read_seqcount_retry(&nf_conntrack_generation, sequence)) {
		nf_conntrack_double_unlock(h1, h2);
		return true;
	}
	return false;
}

static void nf_conntrack_all_lock(void)
{
	int i;

	spin_lock(&nf_conntrack_locks_all_lock);

	nf_conntrack_locks_all = true;

	for (i = 0; i < CONNTRACK_LOCKS; i++) {
		spin_lock(&nf_conntrack_locks[i]);

		/* This spin_unlock provides the "release" to ensure that
		 * nf_conntrack_locks_all==true is visible to everyone that
		 * acquired spin_lock(&nf_conntrack_locks[]).
		 */
		spin_unlock(&nf_conntrack_locks[i]);
	}
}

static void nf_conntrack_all_unlock(void)
{
	/* All prior stores must be complete before we clear
	 * 'nf_conntrack_locks_all'. Otherwise nf_conntrack_lock()
	 * might observe the false value but not the entire
	 * critical section.
	 * It pairs with the smp_load_acquire() in nf_conntrack_lock()
	 */
	smp_store_release(&nf_conntrack_locks_all, false);
	spin_unlock(&nf_conntrack_locks_all_lock);
}

unsigned int nf_conntrack_htable_size __read_mostly;
EXPORT_SYMBOL_GPL(nf_conntrack_htable_size);

unsigned int nf_conntrack_max __read_mostly;
EXPORT_SYMBOL_GPL(nf_conntrack_max);
seqcount_t nf_conntrack_generation __read_mostly;
static unsigned int nf_conntrack_hash_rnd __read_mostly;

static u32 hash_conntrack_raw(const struct nf_conntrack_tuple *tuple,
			      const struct net *net)
{
	unsigned int n;
	u32 seed;

	get_random_once(&nf_conntrack_hash_rnd, sizeof(nf_conntrack_hash_rnd));

	/* The direction must be ignored, so we hash everything up to the
	 * destination ports (which is a multiple of 4) and treat the last
	 * three bytes manually.
	 */
	seed = nf_conntrack_hash_rnd ^ net_hash_mix(net);
	n = (sizeof(tuple->src) + sizeof(tuple->dst.u3)) / sizeof(u32);
	return jhash2((u32 *)tuple, n, seed ^
		      (((__force __u16)tuple->dst.u.all << 16) |
		      tuple->dst.protonum));
}

static u32 scale_hash(u32 hash)
{
	return reciprocal_scale(hash, nf_conntrack_htable_size);
}

static u32 __hash_conntrack(const struct net *net,
			    const struct nf_conntrack_tuple *tuple,
			    unsigned int size)
{
	return reciprocal_scale(hash_conntrack_raw(tuple, net), size);
}

static u32 hash_conntrack(const struct net *net,
			  const struct nf_conntrack_tuple *tuple)
{
	return scale_hash(hash_conntrack_raw(tuple, net));
}

static bool nf_ct_get_tuple_ports(const struct sk_buff *skb,
				  unsigned int dataoff,
				  struct nf_conntrack_tuple *tuple)
{	struct {
		__be16 sport;
		__be16 dport;
	} _inet_hdr, *inet_hdr;

	/* Actually only need first 4 bytes to get ports. */
	inet_hdr = skb_header_pointer(skb, dataoff, sizeof(_inet_hdr), &_inet_hdr);
	if (!inet_hdr)
		return false;

	tuple->src.u.udp.port = inet_hdr->sport;
	tuple->dst.u.udp.port = inet_hdr->dport;
	return true;
}

static bool
nf_ct_get_tuple(const struct sk_buff *skb,
		unsigned int nhoff,
		unsigned int dataoff,
		u_int16_t l3num,
		u_int8_t protonum,
		struct net *net,
		struct nf_conntrack_tuple *tuple)
{
	unsigned int size;
	const __be32 *ap;
	__be32 _addrs[8];

	memset(tuple, 0, sizeof(*tuple));

	tuple->src.l3num = l3num;
	switch (l3num) {
	case NFPROTO_IPV4:
		nhoff += offsetof(struct iphdr, saddr);
		size = 2 * sizeof(__be32);
		break;
	case NFPROTO_IPV6:
		nhoff += offsetof(struct ipv6hdr, saddr);
		size = sizeof(_addrs);
		break;
	default:
		return true;
	}

	ap = skb_header_pointer(skb, nhoff, size, _addrs);
	if (!ap)
		return false;

	switch (l3num) {
	case NFPROTO_IPV4:
		tuple->src.u3.ip = ap[0];
		tuple->dst.u3.ip = ap[1];
		break;
	case NFPROTO_IPV6:
		memcpy(tuple->src.u3.ip6, ap, sizeof(tuple->src.u3.ip6));
		memcpy(tuple->dst.u3.ip6, ap + 4, sizeof(tuple->dst.u3.ip6));
		break;
	}

	tuple->dst.protonum = protonum;
	tuple->dst.dir = IP_CT_DIR_ORIGINAL;

	switch (protonum) {
#if IS_ENABLED(CONFIG_IPV6)
	case IPPROTO_ICMPV6:
		return icmpv6_pkt_to_tuple(skb, dataoff, net, tuple);
#endif
	case IPPROTO_ICMP:
		return icmp_pkt_to_tuple(skb, dataoff, net, tuple);
#ifdef CONFIG_NF_CT_PROTO_GRE
	case IPPROTO_GRE:
		return gre_pkt_to_tuple(skb, dataoff, net, tuple);
#endif
	case IPPROTO_TCP:
	case IPPROTO_UDP: /* fallthrough */
		return nf_ct_get_tuple_ports(skb, dataoff, tuple);
#ifdef CONFIG_NF_CT_PROTO_UDPLITE
	case IPPROTO_UDPLITE:
		return nf_ct_get_tuple_ports(skb, dataoff, tuple);
#endif
#ifdef CONFIG_NF_CT_PROTO_SCTP
	case IPPROTO_SCTP:
		return nf_ct_get_tuple_ports(skb, dataoff, tuple);
#endif
#ifdef CONFIG_NF_CT_PROTO_DCCP
	case IPPROTO_DCCP:
		return nf_ct_get_tuple_ports(skb, dataoff, tuple);
#endif
	default:
		break;
	}

	return true;
}

static int ipv4_get_l4proto(const struct sk_buff *skb, unsigned int nhoff,
			    u_int8_t *protonum)
{
	int dataoff = -1;
	const struct iphdr *iph;
	struct iphdr _iph;

	iph = skb_header_pointer(skb, nhoff, sizeof(_iph), &_iph);
	if (!iph)
		return -1;

	/* Conntrack defragments packets, we might still see fragments
	 * inside ICMP packets though.
	 */
	if (iph->frag_off & htons(IP_OFFSET))
		return -1;

	dataoff = nhoff + (iph->ihl << 2);
	*protonum = iph->protocol;

	/* Check bogus IP headers */
	if (dataoff > skb->len) {
		pr_debug("bogus IPv4 packet: nhoff %u, ihl %u, skblen %u\n",
			 nhoff, iph->ihl << 2, skb->len);
		return -1;
	}
	return dataoff;
}

#if IS_ENABLED(CONFIG_IPV6)
static int ipv6_get_l4proto(const struct sk_buff *skb, unsigned int nhoff,
			    u8 *protonum)
{
	int protoff = -1;
	unsigned int extoff = nhoff + sizeof(struct ipv6hdr);
	__be16 frag_off;
	u8 nexthdr;

	if (skb_copy_bits(skb, nhoff + offsetof(struct ipv6hdr, nexthdr),
			  &nexthdr, sizeof(nexthdr)) != 0) {
		pr_debug("can't get nexthdr\n");
		return -1;
	}
	protoff = ipv6_skip_exthdr(skb, extoff, &nexthdr, &frag_off);
	/*
	 * (protoff == skb->len) means the packet has not data, just
	 * IPv6 and possibly extensions headers, but it is tracked anyway
	 */
	if (protoff < 0 || (frag_off & htons(~0x7)) != 0) {
		pr_debug("can't find proto in pkt\n");
		return -1;
	}

	*protonum = nexthdr;
	return protoff;
}
#endif

static int get_l4proto(const struct sk_buff *skb,
		       unsigned int nhoff, u8 pf, u8 *l4num)
{
	switch (pf) {
	case NFPROTO_IPV4:
		return ipv4_get_l4proto(skb, nhoff, l4num);
#if IS_ENABLED(CONFIG_IPV6)
	case NFPROTO_IPV6:
		return ipv6_get_l4proto(skb, nhoff, l4num);
#endif
	default:
		*l4num = 0;
		break;
	}
	return -1;
}

bool nf_ct_get_tuplepr(const struct sk_buff *skb, unsigned int nhoff,
		       u_int16_t l3num,
		       struct net *net, struct nf_conntrack_tuple *tuple)
{
	u8 protonum;
	int protoff;

	protoff = get_l4proto(skb, nhoff, l3num, &protonum);
	if (protoff <= 0)
		return false;

	return nf_ct_get_tuple(skb, nhoff, protoff, l3num, protonum, net, tuple);
}
EXPORT_SYMBOL_GPL(nf_ct_get_tuplepr);

bool
nf_ct_invert_tuple(struct nf_conntrack_tuple *inverse,
		   const struct nf_conntrack_tuple *orig)
{
	memset(inverse, 0, sizeof(*inverse));

	inverse->src.l3num = orig->src.l3num;

	switch (orig->src.l3num) {
	case NFPROTO_IPV4:
		inverse->src.u3.ip = orig->dst.u3.ip;
		inverse->dst.u3.ip = orig->src.u3.ip;
		break;
	case NFPROTO_IPV6:
		inverse->src.u3.in6 = orig->dst.u3.in6;
		inverse->dst.u3.in6 = orig->src.u3.in6;
		break;
	default:
		break;
	}

	inverse->dst.dir = !orig->dst.dir;

	inverse->dst.protonum = orig->dst.protonum;

	switch (orig->dst.protonum) {
	case IPPROTO_ICMP:
		return nf_conntrack_invert_icmp_tuple(inverse, orig);
#if IS_ENABLED(CONFIG_IPV6)
	case IPPROTO_ICMPV6:
		return nf_conntrack_invert_icmpv6_tuple(inverse, orig);
#endif
	}

	inverse->src.u.all = orig->dst.u.all;
	inverse->dst.u.all = orig->src.u.all;
	return true;
}
EXPORT_SYMBOL_GPL(nf_ct_invert_tuple);

/* Generate a almost-unique pseudo-id for a given conntrack.
 *
 * intentionally doesn't re-use any of the seeds used for hash
 * table location, we assume id gets exposed to userspace.
 *
 * Following nf_conn items do not change throughout lifetime
 * of the nf_conn:
 *
 * 1. nf_conn address
 * 2. nf_conn->master address (normally NULL)
 * 3. the associated net namespace
 * 4. the original direction tuple
 */
u32 nf_ct_get_id(const struct nf_conn *ct)
{
	static __read_mostly siphash_key_t ct_id_seed;
	unsigned long a, b, c, d;

	net_get_random_once(&ct_id_seed, sizeof(ct_id_seed));

	a = (unsigned long)ct;
	b = (unsigned long)ct->master;
	c = (unsigned long)nf_ct_net(ct);
	d = (unsigned long)siphash(&ct->tuplehash[IP_CT_DIR_ORIGINAL].tuple,
				   sizeof(ct->tuplehash[IP_CT_DIR_ORIGINAL].tuple),
				   &ct_id_seed);
#ifdef CONFIG_64BIT
	return siphash_4u64((u64)a, (u64)b, (u64)c, (u64)d, &ct_id_seed);
#else
	return siphash_4u32((u32)a, (u32)b, (u32)c, (u32)d, &ct_id_seed);
#endif
}
EXPORT_SYMBOL_GPL(nf_ct_get_id);

static void
clean_from_lists(struct nf_conn *ct)
{
	pr_debug("clean_from_lists(%p)\n", ct);
	hlist_nulls_del_rcu(&ct->tuplehash[IP_CT_DIR_ORIGINAL].hnnode);
	hlist_nulls_del_rcu(&ct->tuplehash[IP_CT_DIR_REPLY].hnnode);

	/* Destroy all pending expectations */
	nf_ct_remove_expectations(ct);
}

/* must be called with local_bh_disable */
static void nf_ct_add_to_dying_list(struct nf_conn *ct)
{
	struct ct_pcpu *pcpu;

	/* add this conntrack to the (per cpu) dying list */
	ct->cpu = smp_processor_id();
	pcpu = per_cpu_ptr(nf_ct_net(ct)->ct.pcpu_lists, ct->cpu);

	spin_lock(&pcpu->lock);
	hlist_nulls_add_head(&ct->tuplehash[IP_CT_DIR_ORIGINAL].hnnode,
			     &pcpu->dying);
	spin_unlock(&pcpu->lock);
}

/* must be called with local_bh_disable */
static void nf_ct_add_to_unconfirmed_list(struct nf_conn *ct)
{
	struct ct_pcpu *pcpu;

	/* add this conntrack to the (per cpu) unconfirmed list */
	ct->cpu = smp_processor_id();
	pcpu = per_cpu_ptr(nf_ct_net(ct)->ct.pcpu_lists, ct->cpu);

	spin_lock(&pcpu->lock);
	hlist_nulls_add_head(&ct->tuplehash[IP_CT_DIR_ORIGINAL].hnnode,
			     &pcpu->unconfirmed);
	spin_unlock(&pcpu->lock);
}

/* must be called with local_bh_disable */
static void nf_ct_del_from_dying_or_unconfirmed_list(struct nf_conn *ct)
{
	struct ct_pcpu *pcpu;

	/* We overload first tuple to link into unconfirmed or dying list.*/
	pcpu = per_cpu_ptr(nf_ct_net(ct)->ct.pcpu_lists, ct->cpu);

	spin_lock(&pcpu->lock);
	BUG_ON(hlist_nulls_unhashed(&ct->tuplehash[IP_CT_DIR_ORIGINAL].hnnode));
	hlist_nulls_del_rcu(&ct->tuplehash[IP_CT_DIR_ORIGINAL].hnnode);
	spin_unlock(&pcpu->lock);
}

#define NFCT_ALIGN(len)	(((len) + NFCT_INFOMASK) & ~NFCT_INFOMASK)

/* Released via destroy_conntrack() */
struct nf_conn *nf_ct_tmpl_alloc(struct net *net,
				 const struct nf_conntrack_zone *zone,
				 gfp_t flags)
{
	struct nf_conn *tmpl, *p;

	if (ARCH_KMALLOC_MINALIGN <= NFCT_INFOMASK) {
		tmpl = kzalloc(sizeof(*tmpl) + NFCT_INFOMASK, flags);
		if (!tmpl)
			return NULL;

		p = tmpl;
		tmpl = (struct nf_conn *)NFCT_ALIGN((unsigned long)p);
		if (tmpl != p) {
			tmpl = (struct nf_conn *)NFCT_ALIGN((unsigned long)p);
			tmpl->proto.tmpl_padto = (char *)tmpl - (char *)p;
		}
	} else {
		tmpl = kzalloc(sizeof(*tmpl), flags);
		if (!tmpl)
			return NULL;
	}

	tmpl->status = IPS_TEMPLATE;
	write_pnet(&tmpl->ct_net, net);
	nf_ct_zone_add(tmpl, zone);
	atomic_set(&tmpl->ct_general.use, 0);

	return tmpl;
}
EXPORT_SYMBOL_GPL(nf_ct_tmpl_alloc);

void nf_ct_tmpl_free(struct nf_conn *tmpl)
{
	nf_ct_ext_destroy(tmpl);
	nf_ct_ext_free(tmpl);

	if (ARCH_KMALLOC_MINALIGN <= NFCT_INFOMASK)
		kfree((char *)tmpl - tmpl->proto.tmpl_padto);
	else
		kfree(tmpl);
}
EXPORT_SYMBOL_GPL(nf_ct_tmpl_free);

static void destroy_gre_conntrack(struct nf_conn *ct)
{
#ifdef CONFIG_NF_CT_PROTO_GRE
	struct nf_conn *master = ct->master;

	if (master)
		nf_ct_gre_keymap_destroy(master);
#endif
}

static void
destroy_conntrack(struct nf_conntrack *nfct)
{
	struct nf_conn *ct = (struct nf_conn *)nfct;

	pr_debug("destroy_conntrack(%p)\n", ct);
	WARN_ON(atomic_read(&nfct->use) != 0);

	if (unlikely(nf_ct_is_template(ct))) {
		nf_ct_tmpl_free(ct);
		return;
	}

	if (unlikely(nf_ct_protonum(ct) == IPPROTO_GRE))
		destroy_gre_conntrack(ct);

	local_bh_disable();
	/* Expectations will have been removed in clean_from_lists,
	 * except TFTP can create an expectation on the first packet,
	 * before connection is in the list, so we need to clean here,
	 * too.
	 */
	nf_ct_remove_expectations(ct);

	nf_ct_del_from_dying_or_unconfirmed_list(ct);

	local_bh_enable();

	if (ct->master)
		nf_ct_put(ct->master);

	pr_debug("destroy_conntrack: returning ct=%p to slab\n", ct);
	nf_conntrack_free(ct);
}

static void nf_ct_delete_from_lists(struct nf_conn *ct)
{
	struct net *net = nf_ct_net(ct);
	unsigned int hash, reply_hash;
	unsigned int sequence;

	nf_ct_helper_destroy(ct);

	local_bh_disable();
	do {
		sequence = read_seqcount_begin(&nf_conntrack_generation);
		hash = hash_conntrack(net,
				      &ct->tuplehash[IP_CT_DIR_ORIGINAL].tuple);
		reply_hash = hash_conntrack(net,
					   &ct->tuplehash[IP_CT_DIR_REPLY].tuple);
	} while (nf_conntrack_double_lock(net, hash, reply_hash, sequence));

	clean_from_lists(ct);
	nf_conntrack_double_unlock(hash, reply_hash);

	nf_ct_add_to_dying_list(ct);

	local_bh_enable();
}

bool nf_ct_delete(struct nf_conn *ct, u32 portid, int report)
{
	struct nf_conn_tstamp *tstamp;

	if (test_and_set_bit(IPS_DYING_BIT, &ct->status))
		return false;

	tstamp = nf_conn_tstamp_find(ct);
	if (tstamp && tstamp->stop == 0)
		tstamp->stop = ktime_get_real_ns();

	if (nf_conntrack_event_report(IPCT_DESTROY, ct,
				    portid, report) < 0) {
		/* destroy event was not delivered. nf_ct_put will
		 * be done by event cache worker on redelivery.
		 */
		nf_ct_delete_from_lists(ct);
		nf_conntrack_ecache_delayed_work(nf_ct_net(ct));
		return false;
	}

	nf_conntrack_ecache_work(nf_ct_net(ct));
	nf_ct_delete_from_lists(ct);
	nf_ct_put(ct);
	return true;
}
EXPORT_SYMBOL_GPL(nf_ct_delete);

static inline bool
nf_ct_key_equal(struct nf_conntrack_tuple_hash *h,
		const struct nf_conntrack_tuple *tuple,
		const struct nf_conntrack_zone *zone,
		const struct net *net)
{
	struct nf_conn *ct = nf_ct_tuplehash_to_ctrack(h);

	/* A conntrack can be recreated with the equal tuple,
	 * so we need to check that the conntrack is confirmed
	 */
	return nf_ct_tuple_equal(tuple, &h->tuple) &&
	       nf_ct_zone_equal(ct, zone, NF_CT_DIRECTION(h)) &&
	       nf_ct_is_confirmed(ct) &&
	       net_eq(net, nf_ct_net(ct));
}

static inline bool
nf_ct_match(const struct nf_conn *ct1, const struct nf_conn *ct2)
{
	return nf_ct_tuple_equal(&ct1->tuplehash[IP_CT_DIR_ORIGINAL].tuple,
				 &ct2->tuplehash[IP_CT_DIR_ORIGINAL].tuple) &&
	       nf_ct_tuple_equal(&ct1->tuplehash[IP_CT_DIR_REPLY].tuple,
				 &ct2->tuplehash[IP_CT_DIR_REPLY].tuple) &&
	       nf_ct_zone_equal(ct1, nf_ct_zone(ct2), IP_CT_DIR_ORIGINAL) &&
	       nf_ct_zone_equal(ct1, nf_ct_zone(ct2), IP_CT_DIR_REPLY) &&
	       net_eq(nf_ct_net(ct1), nf_ct_net(ct2));
}

/* caller must hold rcu readlock and none of the nf_conntrack_locks */
static void nf_ct_gc_expired(struct nf_conn *ct)
{
	if (!atomic_inc_not_zero(&ct->ct_general.use))
		return;

	if (nf_ct_should_gc(ct))
		nf_ct_kill(ct);

	nf_ct_put(ct);
}

/*
 * Warning :
 * - Caller must take a reference on returned object
 *   and recheck nf_ct_tuple_equal(tuple, &h->tuple)
 */
static struct nf_conntrack_tuple_hash *
____nf_conntrack_find(struct net *net, const struct nf_conntrack_zone *zone,
		      const struct nf_conntrack_tuple *tuple, u32 hash)
{
	struct nf_conntrack_tuple_hash *h;
	struct hlist_nulls_head *ct_hash;
	struct hlist_nulls_node *n;
	unsigned int bucket, hsize;

begin:
	nf_conntrack_get_ht(&ct_hash, &hsize);
	bucket = reciprocal_scale(hash, hsize);

	hlist_nulls_for_each_entry_rcu(h, n, &ct_hash[bucket], hnnode) {
		struct nf_conn *ct;

		ct = nf_ct_tuplehash_to_ctrack(h);
		if (nf_ct_is_expired(ct)) {
			nf_ct_gc_expired(ct);
			continue;
		}

		if (nf_ct_key_equal(h, tuple, zone, net))
			return h;
	}
	/*
	 * if the nulls value we got at the end of this lookup is
	 * not the expected one, we must restart lookup.
	 * We probably met an item that was moved to another chain.
	 */
	if (get_nulls_value(n) != bucket) {
		NF_CT_STAT_INC_ATOMIC(net, search_restart);
		goto begin;
	}

	return NULL;
}

/* Find a connection corresponding to a tuple. */
static struct nf_conntrack_tuple_hash *
__nf_conntrack_find_get(struct net *net, const struct nf_conntrack_zone *zone,
			const struct nf_conntrack_tuple *tuple, u32 hash)
{
	struct nf_conntrack_tuple_hash *h;
	struct nf_conn *ct;

	rcu_read_lock();

	h = ____nf_conntrack_find(net, zone, tuple, hash);
	if (h) {
		/* We have a candidate that matches the tuple we're interested
		 * in, try to obtain a reference and re-check tuple
		 */
		ct = nf_ct_tuplehash_to_ctrack(h);
		if (likely(atomic_inc_not_zero(&ct->ct_general.use))) {
			if (likely(nf_ct_key_equal(h, tuple, zone, net)))
				goto found;

			/* TYPESAFE_BY_RCU recycled the candidate */
			nf_ct_put(ct);
		}

		h = NULL;
	}
found:
	rcu_read_unlock();

	return h;
}

struct nf_conntrack_tuple_hash *
nf_conntrack_find_get(struct net *net, const struct nf_conntrack_zone *zone,
		      const struct nf_conntrack_tuple *tuple)
{
	return __nf_conntrack_find_get(net, zone, tuple,
				       hash_conntrack_raw(tuple, net));
}
EXPORT_SYMBOL_GPL(nf_conntrack_find_get);

static void __nf_conntrack_hash_insert(struct nf_conn *ct,
				       unsigned int hash,
				       unsigned int reply_hash)
{
	hlist_nulls_add_head_rcu(&ct->tuplehash[IP_CT_DIR_ORIGINAL].hnnode,
			   &nf_conntrack_hash[hash]);
	hlist_nulls_add_head_rcu(&ct->tuplehash[IP_CT_DIR_REPLY].hnnode,
			   &nf_conntrack_hash[reply_hash]);
}

int
nf_conntrack_hash_check_insert(struct nf_conn *ct)
{
	const struct nf_conntrack_zone *zone;
	struct net *net = nf_ct_net(ct);
	unsigned int hash, reply_hash;
	struct nf_conntrack_tuple_hash *h;
	struct hlist_nulls_node *n;
	unsigned int sequence;

	zone = nf_ct_zone(ct);

	local_bh_disable();
	do {
		sequence = read_seqcount_begin(&nf_conntrack_generation);
		hash = hash_conntrack(net,
				      &ct->tuplehash[IP_CT_DIR_ORIGINAL].tuple);
		reply_hash = hash_conntrack(net,
					   &ct->tuplehash[IP_CT_DIR_REPLY].tuple);
	} while (nf_conntrack_double_lock(net, hash, reply_hash, sequence));

	/* See if there's one in the list already, including reverse */
	hlist_nulls_for_each_entry(h, n, &nf_conntrack_hash[hash], hnnode)
		if (nf_ct_key_equal(h, &ct->tuplehash[IP_CT_DIR_ORIGINAL].tuple,
				    zone, net))
			goto out;

	hlist_nulls_for_each_entry(h, n, &nf_conntrack_hash[reply_hash], hnnode)
		if (nf_ct_key_equal(h, &ct->tuplehash[IP_CT_DIR_REPLY].tuple,
				    zone, net))
			goto out;

	smp_wmb();
	/* The caller holds a reference to this object */
	atomic_set(&ct->ct_general.use, 2);
	__nf_conntrack_hash_insert(ct, hash, reply_hash);
	nf_conntrack_double_unlock(hash, reply_hash);
	NF_CT_STAT_INC(net, insert);
	local_bh_enable();
	return 0;

out:
	nf_conntrack_double_unlock(hash, reply_hash);
	NF_CT_STAT_INC(net, insert_failed);
	local_bh_enable();
	return -EEXIST;
}
EXPORT_SYMBOL_GPL(nf_conntrack_hash_check_insert);

static inline void nf_ct_acct_update(struct nf_conn *ct,
				     enum ip_conntrack_info ctinfo,
				     unsigned int len)
{
	struct nf_conn_acct *acct;

	acct = nf_conn_acct_find(ct);
	if (acct) {
		struct nf_conn_counter *counter = acct->counter;

		atomic64_inc(&counter[CTINFO2DIR(ctinfo)].packets);
		atomic64_add(len, &counter[CTINFO2DIR(ctinfo)].bytes);
	}
}

static void nf_ct_acct_merge(struct nf_conn *ct, enum ip_conntrack_info ctinfo,
			     const struct nf_conn *loser_ct)
{
	struct nf_conn_acct *acct;

	acct = nf_conn_acct_find(loser_ct);
	if (acct) {
		struct nf_conn_counter *counter = acct->counter;
		unsigned int bytes;

		/* u32 should be fine since we must have seen one packet. */
		bytes = atomic64_read(&counter[CTINFO2DIR(ctinfo)].bytes);
		nf_ct_acct_update(ct, ctinfo, bytes);
	}
}

/* Resolve race on insertion if this protocol allows this. */
static int nf_ct_resolve_clash(struct net *net, struct sk_buff *skb,
			       enum ip_conntrack_info ctinfo,
			       struct nf_conntrack_tuple_hash *h)
{
	/* This is the conntrack entry already in hashes that won race. */
	struct nf_conn *ct = nf_ct_tuplehash_to_ctrack(h);
	const struct nf_conntrack_l4proto *l4proto;
	enum ip_conntrack_info oldinfo;
	struct nf_conn *loser_ct = nf_ct_get(skb, &oldinfo);

	l4proto = nf_ct_l4proto_find(nf_ct_protonum(ct));
	if (l4proto->allow_clash &&
	    !nf_ct_is_dying(ct) &&
	    atomic_inc_not_zero(&ct->ct_general.use)) {
		if (((ct->status & IPS_NAT_DONE_MASK) == 0) ||
		    nf_ct_match(ct, loser_ct)) {
			nf_ct_acct_merge(ct, ctinfo, loser_ct);
			nf_conntrack_put(&loser_ct->ct_general);
			nf_ct_set(skb, ct, oldinfo);
			return NF_ACCEPT;
		}
		nf_ct_put(ct);
	}
	NF_CT_STAT_INC(net, drop);
	return NF_DROP;
}

/* Confirm a connection given skb; places it in hash table */
int
__nf_conntrack_confirm(struct sk_buff *skb)
{
	const struct nf_conntrack_zone *zone;
	unsigned int hash, reply_hash;
	struct nf_conntrack_tuple_hash *h;
	struct nf_conn *ct;
	struct nf_conn_help *help;
	struct nf_conn_tstamp *tstamp;
	struct hlist_nulls_node *n;
	enum ip_conntrack_info ctinfo;
	struct net *net;
	unsigned int sequence;
	int ret = NF_DROP;

	ct = nf_ct_get(skb, &ctinfo);
	net = nf_ct_net(ct);

	/* ipt_REJECT uses nf_conntrack_attach to attach related
	   ICMP/TCP RST packets in other direction.  Actual packet
	   which created connection will be IP_CT_NEW or for an
	   expected connection, IP_CT_RELATED. */
	if (CTINFO2DIR(ctinfo) != IP_CT_DIR_ORIGINAL)
		return NF_ACCEPT;

	zone = nf_ct_zone(ct);
	local_bh_disable();

	do {
		sequence = read_seqcount_begin(&nf_conntrack_generation);
		/* reuse the hash saved before */
		hash = *(unsigned long *)&ct->tuplehash[IP_CT_DIR_REPLY].hnnode.pprev;
		hash = scale_hash(hash);
		reply_hash = hash_conntrack(net,
					   &ct->tuplehash[IP_CT_DIR_REPLY].tuple);

	} while (nf_conntrack_double_lock(net, hash, reply_hash, sequence));

	/* We're not in hash table, and we refuse to set up related
	 * connections for unconfirmed conns.  But packet copies and
	 * REJECT will give spurious warnings here.
	 */

	/* Another skb with the same unconfirmed conntrack may
	 * win the race. This may happen for bridge(br_flood)
	 * or broadcast/multicast packets do skb_clone with
	 * unconfirmed conntrack.
	 */
	if (unlikely(nf_ct_is_confirmed(ct))) {
		WARN_ON_ONCE(1);
		nf_conntrack_double_unlock(hash, reply_hash);
		local_bh_enable();
		return NF_DROP;
	}

	pr_debug("Confirming conntrack %p\n", ct);
	/* We have to check the DYING flag after unlink to prevent
	 * a race against nf_ct_get_next_corpse() possibly called from
	 * user context, else we insert an already 'dead' hash, blocking
	 * further use of that particular connection -JM.
	 */
	nf_ct_del_from_dying_or_unconfirmed_list(ct);

	if (unlikely(nf_ct_is_dying(ct))) {
		nf_ct_add_to_dying_list(ct);
		goto dying;
	}

	/* See if there's one in the list already, including reverse:
	   NAT could have grabbed it without realizing, since we're
	   not in the hash.  If there is, we lost race. */
	hlist_nulls_for_each_entry(h, n, &nf_conntrack_hash[hash], hnnode)
		if (nf_ct_key_equal(h, &ct->tuplehash[IP_CT_DIR_ORIGINAL].tuple,
				    zone, net))
			goto out;

	hlist_nulls_for_each_entry(h, n, &nf_conntrack_hash[reply_hash], hnnode)
		if (nf_ct_key_equal(h, &ct->tuplehash[IP_CT_DIR_REPLY].tuple,
				    zone, net))
			goto out;

	/* Timer relative to confirmation time, not original
	   setting time, otherwise we'd get timer wrap in
	   weird delay cases. */
	ct->timeout += nfct_time_stamp;
	atomic_inc(&ct->ct_general.use);
	ct->status |= IPS_CONFIRMED;

	/* set conntrack timestamp, if enabled. */
	tstamp = nf_conn_tstamp_find(ct);
	if (tstamp)
		tstamp->start = ktime_get_real_ns();

	/* Since the lookup is lockless, hash insertion must be done after
	 * starting the timer and setting the CONFIRMED bit. The RCU barriers
	 * guarantee that no other CPU can find the conntrack before the above
	 * stores are visible.
	 */
	__nf_conntrack_hash_insert(ct, hash, reply_hash);
	nf_conntrack_double_unlock(hash, reply_hash);
	local_bh_enable();

	help = nfct_help(ct);
	if (help && help->helper)
		nf_conntrack_event_cache(IPCT_HELPER, ct);

	nf_conntrack_event_cache(master_ct(ct) ?
				 IPCT_RELATED : IPCT_NEW, ct);
	return NF_ACCEPT;

out:
	nf_ct_add_to_dying_list(ct);
	ret = nf_ct_resolve_clash(net, skb, ctinfo, h);
dying:
	nf_conntrack_double_unlock(hash, reply_hash);
	NF_CT_STAT_INC(net, insert_failed);
	local_bh_enable();
	return ret;
}
EXPORT_SYMBOL_GPL(__nf_conntrack_confirm);

/* Returns true if a connection correspondings to the tuple (required
   for NAT). */
int
nf_conntrack_tuple_taken(const struct nf_conntrack_tuple *tuple,
			 const struct nf_conn *ignored_conntrack)
{
	struct net *net = nf_ct_net(ignored_conntrack);
	const struct nf_conntrack_zone *zone;
	struct nf_conntrack_tuple_hash *h;
	struct hlist_nulls_head *ct_hash;
	unsigned int hash, hsize;
	struct hlist_nulls_node *n;
	struct nf_conn *ct;

	zone = nf_ct_zone(ignored_conntrack);

	rcu_read_lock();
 begin:
	nf_conntrack_get_ht(&ct_hash, &hsize);
	hash = __hash_conntrack(net, tuple, hsize);

	hlist_nulls_for_each_entry_rcu(h, n, &ct_hash[hash], hnnode) {
		ct = nf_ct_tuplehash_to_ctrack(h);

		if (ct == ignored_conntrack)
			continue;

		if (nf_ct_is_expired(ct)) {
			nf_ct_gc_expired(ct);
			continue;
		}

		if (nf_ct_key_equal(h, tuple, zone, net)) {
			/* Tuple is taken already, so caller will need to find
			 * a new source port to use.
			 *
			 * Only exception:
			 * If the *original tuples* are identical, then both
			 * conntracks refer to the same flow.
			 * This is a rare situation, it can occur e.g. when
			 * more than one UDP packet is sent from same socket
			 * in different threads.
			 *
			 * Let nf_ct_resolve_clash() deal with this later.
			 */
			if (nf_ct_tuple_equal(&ignored_conntrack->tuplehash[IP_CT_DIR_ORIGINAL].tuple,
					      &ct->tuplehash[IP_CT_DIR_ORIGINAL].tuple))
				continue;

			NF_CT_STAT_INC_ATOMIC(net, found);
			rcu_read_unlock();
			return 1;
		}
	}

	if (get_nulls_value(n) != hash) {
		NF_CT_STAT_INC_ATOMIC(net, search_restart);
		goto begin;
	}

	rcu_read_unlock();

	return 0;
}
EXPORT_SYMBOL_GPL(nf_conntrack_tuple_taken);

#define NF_CT_EVICTION_RANGE	8

/* There's a small race here where we may free a just-assured
   connection.  Too bad: we're in trouble anyway. */
static unsigned int early_drop_list(struct net *net,
				    struct hlist_nulls_head *head)
{
	struct nf_conntrack_tuple_hash *h;
	struct hlist_nulls_node *n;
	unsigned int drops = 0;
	struct nf_conn *tmp;

	hlist_nulls_for_each_entry_rcu(h, n, head, hnnode) {
		tmp = nf_ct_tuplehash_to_ctrack(h);

		if (test_bit(IPS_OFFLOAD_BIT, &tmp->status))
			continue;

		if (nf_ct_is_expired(tmp)) {
			nf_ct_gc_expired(tmp);
			continue;
		}

		if (test_bit(IPS_ASSURED_BIT, &tmp->status) ||
		    !net_eq(nf_ct_net(tmp), net) ||
		    nf_ct_is_dying(tmp))
			continue;

		if (!atomic_inc_not_zero(&tmp->ct_general.use))
			continue;

		/* kill only if still in same netns -- might have moved due to
		 * SLAB_TYPESAFE_BY_RCU rules.
		 *
		 * We steal the timer reference.  If that fails timer has
		 * already fired or someone else deleted it. Just drop ref
		 * and move to next entry.
		 */
		if (net_eq(nf_ct_net(tmp), net) &&
		    nf_ct_is_confirmed(tmp) &&
		    nf_ct_delete(tmp, 0, 0))
			drops++;

		nf_ct_put(tmp);
	}

	return drops;
}

static noinline int early_drop(struct net *net, unsigned int hash)
{
	unsigned int i, bucket;

	for (i = 0; i < NF_CT_EVICTION_RANGE; i++) {
		struct hlist_nulls_head *ct_hash;
		unsigned int hsize, drops;

		rcu_read_lock();
		nf_conntrack_get_ht(&ct_hash, &hsize);
		if (!i)
			bucket = reciprocal_scale(hash, hsize);
		else
			bucket = (bucket + 1) % hsize;

		drops = early_drop_list(net, &ct_hash[bucket]);
		rcu_read_unlock();

		if (drops) {
			NF_CT_STAT_ADD_ATOMIC(net, early_drop, drops);
			return true;
		}
	}

	return false;
}

static bool gc_worker_skip_ct(const struct nf_conn *ct)
{
	return !nf_ct_is_confirmed(ct) || nf_ct_is_dying(ct);
}

static bool gc_worker_can_early_drop(const struct nf_conn *ct)
{
	const struct nf_conntrack_l4proto *l4proto;

	if (!test_bit(IPS_ASSURED_BIT, &ct->status))
		return true;

	l4proto = nf_ct_l4proto_find(nf_ct_protonum(ct));
	if (l4proto->can_early_drop && l4proto->can_early_drop(ct))
		return true;

	return false;
}

#define	DAY	(86400 * HZ)

/* Set an arbitrary timeout large enough not to ever expire, this save
 * us a check for the IPS_OFFLOAD_BIT from the packet path via
 * nf_ct_is_expired().
 */
static void nf_ct_offload_timeout(struct nf_conn *ct)
{
	if (nf_ct_expires(ct) < DAY / 2)
		ct->timeout = nfct_time_stamp + DAY;
}

static void gc_worker(struct work_struct *work)
{
	unsigned int min_interval = max(HZ / GC_MAX_BUCKETS_DIV, 1u);
	unsigned int i, goal, buckets = 0, expired_count = 0;
	unsigned int nf_conntrack_max95 = 0;
	struct conntrack_gc_work *gc_work;
	unsigned int ratio, scanned = 0;
	unsigned long next_run;

	gc_work = container_of(work, struct conntrack_gc_work, dwork.work);

	goal = nf_conntrack_htable_size / GC_MAX_BUCKETS_DIV;
	i = gc_work->last_bucket;
	if (gc_work->early_drop)
		nf_conntrack_max95 = nf_conntrack_max / 100u * 95u;

	do {
		struct nf_conntrack_tuple_hash *h;
		struct hlist_nulls_head *ct_hash;
		struct hlist_nulls_node *n;
		unsigned int hashsz;
		struct nf_conn *tmp;

		i++;
		rcu_read_lock();

		nf_conntrack_get_ht(&ct_hash, &hashsz);
		if (i >= hashsz)
			i = 0;

		hlist_nulls_for_each_entry_rcu(h, n, &ct_hash[i], hnnode) {
			struct net *net;

			tmp = nf_ct_tuplehash_to_ctrack(h);

			scanned++;
			if (test_bit(IPS_OFFLOAD_BIT, &tmp->status)) {
				nf_ct_offload_timeout(tmp);
				continue;
			}

			if (nf_ct_is_expired(tmp)) {
				nf_ct_gc_expired(tmp);
				expired_count++;
				continue;
			}

			if (nf_conntrack_max95 == 0 || gc_worker_skip_ct(tmp))
				continue;

			net = nf_ct_net(tmp);
			if (atomic_read(&net->ct.count) < nf_conntrack_max95)
				continue;

			/* need to take reference to avoid possible races */
			if (!atomic_inc_not_zero(&tmp->ct_general.use))
				continue;

			if (gc_worker_skip_ct(tmp)) {
				nf_ct_put(tmp);
				continue;
			}

			if (gc_worker_can_early_drop(tmp))
				nf_ct_kill(tmp);

			nf_ct_put(tmp);
		}

		/* could check get_nulls_value() here and restart if ct
		 * was moved to another chain.  But given gc is best-effort
		 * we will just continue with next hash slot.
		 */
		rcu_read_unlock();
		cond_resched();
	} while (++buckets < goal);

	if (gc_work->exiting)
		return;

	/*
	 * Eviction will normally happen from the packet path, and not
	 * from this gc worker.
	 *
	 * This worker is only here to reap expired entries when system went
	 * idle after a busy period.
	 *
	 * The heuristics below are supposed to balance conflicting goals:
	 *
	 * 1. Minimize time until we notice a stale entry
	 * 2. Maximize scan intervals to not waste cycles
	 *
	 * Normally, expire ratio will be close to 0.
	 *
	 * As soon as a sizeable fraction of the entries have expired
	 * increase scan frequency.
	 */
	ratio = scanned ? expired_count * 100 / scanned : 0;
	if (ratio > GC_EVICT_RATIO) {
		gc_work->next_gc_run = min_interval;
	} else {
		unsigned int max = GC_MAX_SCAN_JIFFIES / GC_MAX_BUCKETS_DIV;

		BUILD_BUG_ON((GC_MAX_SCAN_JIFFIES / GC_MAX_BUCKETS_DIV) == 0);

		gc_work->next_gc_run += min_interval;
		if (gc_work->next_gc_run > max)
			gc_work->next_gc_run = max;
	}

	next_run = gc_work->next_gc_run;
	gc_work->last_bucket = i;
	gc_work->early_drop = false;
	queue_delayed_work(system_power_efficient_wq, &gc_work->dwork, next_run);
}

static void conntrack_gc_work_init(struct conntrack_gc_work *gc_work)
{
	INIT_DEFERRABLE_WORK(&gc_work->dwork, gc_worker);
	gc_work->next_gc_run = HZ;
	gc_work->exiting = false;
}

static struct nf_conn *
__nf_conntrack_alloc(struct net *net,
		     const struct nf_conntrack_zone *zone,
		     const struct nf_conntrack_tuple *orig,
		     const struct nf_conntrack_tuple *repl,
		     gfp_t gfp, u32 hash)
{
	struct nf_conn *ct;

	/* We don't want any race condition at early drop stage */
	atomic_inc(&net->ct.count);

	if (nf_conntrack_max &&
	    unlikely(atomic_read(&net->ct.count) > nf_conntrack_max)) {
		if (!early_drop(net, hash)) {
			if (!conntrack_gc_work.early_drop)
				conntrack_gc_work.early_drop = true;
			atomic_dec(&net->ct.count);
			net_warn_ratelimited("nf_conntrack: table full, dropping packet\n");
			return ERR_PTR(-ENOMEM);
		}
	}

	/*
	 * Do not use kmem_cache_zalloc(), as this cache uses
	 * SLAB_TYPESAFE_BY_RCU.
	 */
	ct = kmem_cache_alloc(nf_conntrack_cachep, gfp);
	if (ct == NULL)
		goto out;

	spin_lock_init(&ct->lock);
	ct->tuplehash[IP_CT_DIR_ORIGINAL].tuple = *orig;
	ct->tuplehash[IP_CT_DIR_ORIGINAL].hnnode.pprev = NULL;
	ct->tuplehash[IP_CT_DIR_REPLY].tuple = *repl;
	/* save hash for reusing when confirming */
	*(unsigned long *)(&ct->tuplehash[IP_CT_DIR_REPLY].hnnode.pprev) = hash;
	ct->status = 0;
	ct->timeout = 0;
	write_pnet(&ct->ct_net, net);
	memset(&ct->__nfct_init_offset, 0,
	       offsetof(struct nf_conn, proto) -
	       offsetof(struct nf_conn, __nfct_init_offset));

	nf_ct_zone_add(ct, zone);

<<<<<<< HEAD
#if defined(CONFIG_IP_NF_TARGET_NATTYPE_MODULE)
	ct->nattype_entry = 0;
#endif
=======
	trace_android_rvh_nf_conn_alloc(ct);

>>>>>>> dc2d5a0a
	/* Because we use RCU lookups, we set ct_general.use to zero before
	 * this is inserted in any list.
	 */
	atomic_set(&ct->ct_general.use, 0);
	return ct;
out:
	atomic_dec(&net->ct.count);
	return ERR_PTR(-ENOMEM);
}

struct nf_conn *nf_conntrack_alloc(struct net *net,
				   const struct nf_conntrack_zone *zone,
				   const struct nf_conntrack_tuple *orig,
				   const struct nf_conntrack_tuple *repl,
				   gfp_t gfp)
{
	return __nf_conntrack_alloc(net, zone, orig, repl, gfp, 0);
}
EXPORT_SYMBOL_GPL(nf_conntrack_alloc);

void nf_conntrack_free(struct nf_conn *ct)
{
	struct net *net = nf_ct_net(ct);

	/* A freed object has refcnt == 0, that's
	 * the golden rule for SLAB_TYPESAFE_BY_RCU
	 */
	WARN_ON(atomic_read(&ct->ct_general.use) != 0);

	nf_ct_ext_destroy(ct);
	nf_ct_ext_free(ct);
	kmem_cache_free(nf_conntrack_cachep, ct);
	smp_mb__before_atomic();
	trace_android_rvh_nf_conn_free(ct);
	atomic_dec(&net->ct.count);
}
EXPORT_SYMBOL_GPL(nf_conntrack_free);


/* Allocate a new conntrack: we return -ENOMEM if classification
   failed due to stress.  Otherwise it really is unclassifiable. */
static noinline struct nf_conntrack_tuple_hash *
init_conntrack(struct net *net, struct nf_conn *tmpl,
	       const struct nf_conntrack_tuple *tuple,
	       struct sk_buff *skb,
	       unsigned int dataoff, u32 hash)
{
	struct nf_conn *ct;
	struct nf_conn_help *help;
	struct nf_conntrack_tuple repl_tuple;
	struct nf_conntrack_ecache *ecache;
	struct nf_conntrack_expect *exp = NULL;
	const struct nf_conntrack_zone *zone;
	struct nf_conn_timeout *timeout_ext;
	struct nf_conntrack_zone tmp;

	if (!nf_ct_invert_tuple(&repl_tuple, tuple)) {
		pr_debug("Can't invert tuple.\n");
		return NULL;
	}

	zone = nf_ct_zone_tmpl(tmpl, skb, &tmp);
	ct = __nf_conntrack_alloc(net, zone, tuple, &repl_tuple, GFP_ATOMIC,
				  hash);
	if (IS_ERR(ct))
		return (struct nf_conntrack_tuple_hash *)ct;

	if (!nf_ct_add_synproxy(ct, tmpl)) {
		nf_conntrack_free(ct);
		return ERR_PTR(-ENOMEM);
	}

	timeout_ext = tmpl ? nf_ct_timeout_find(tmpl) : NULL;

	if (timeout_ext)
		nf_ct_timeout_ext_add(ct, rcu_dereference(timeout_ext->timeout),
				      GFP_ATOMIC);

	nf_ct_acct_ext_add(ct, GFP_ATOMIC);
	nf_ct_tstamp_ext_add(ct, GFP_ATOMIC);
	nf_ct_labels_ext_add(ct);

	ecache = tmpl ? nf_ct_ecache_find(tmpl) : NULL;
	nf_ct_ecache_ext_add(ct, ecache ? ecache->ctmask : 0,
				 ecache ? ecache->expmask : 0,
			     GFP_ATOMIC);

	local_bh_disable();
	if (net->ct.expect_count) {
		spin_lock(&nf_conntrack_expect_lock);
		exp = nf_ct_find_expectation(net, zone, tuple);
		if (exp) {
			pr_debug("expectation arrives ct=%p exp=%p\n",
				 ct, exp);
			/* Welcome, Mr. Bond.  We've been expecting you... */
			__set_bit(IPS_EXPECTED_BIT, &ct->status);
			/* exp->master safe, refcnt bumped in nf_ct_find_expectation */
			ct->master = exp->master;
			if (exp->helper) {
				help = nf_ct_helper_ext_add(ct, GFP_ATOMIC);
				if (help)
					rcu_assign_pointer(help->helper, exp->helper);
			}

#ifdef CONFIG_NF_CONNTRACK_MARK
			ct->mark = exp->master->mark;
#endif
#ifdef CONFIG_NF_CONNTRACK_SECMARK
			ct->secmark = exp->master->secmark;
#endif
/* Initialize the NAT type entry. */
#if defined(CONFIG_IP_NF_TARGET_NATTYPE_MODULE)
		ct->nattype_entry = 0;
#endif
			NF_CT_STAT_INC(net, expect_new);
		}
		spin_unlock(&nf_conntrack_expect_lock);
	}
	if (!exp)
		__nf_ct_try_assign_helper(ct, tmpl, GFP_ATOMIC);

	/* Now it is inserted into the unconfirmed list, bump refcount */
	nf_conntrack_get(&ct->ct_general);
	nf_ct_add_to_unconfirmed_list(ct);

	local_bh_enable();

	if (exp) {
		if (exp->expectfn)
			exp->expectfn(ct, exp);
		nf_ct_expect_put(exp);
	}

	return &ct->tuplehash[IP_CT_DIR_ORIGINAL];
}

/* On success, returns 0, sets skb->_nfct | ctinfo */
static int
resolve_normal_ct(struct nf_conn *tmpl,
		  struct sk_buff *skb,
		  unsigned int dataoff,
		  u_int8_t protonum,
		  const struct nf_hook_state *state)
{
	const struct nf_conntrack_zone *zone;
	struct nf_conntrack_tuple tuple;
	struct nf_conntrack_tuple_hash *h;
	enum ip_conntrack_info ctinfo;
	struct nf_conntrack_zone tmp;
	struct nf_conn *ct;
	u32 hash;

	if (!nf_ct_get_tuple(skb, skb_network_offset(skb),
			     dataoff, state->pf, protonum, state->net,
			     &tuple)) {
		pr_debug("Can't get tuple\n");
		return 0;
	}

	/* look for tuple match */
	zone = nf_ct_zone_tmpl(tmpl, skb, &tmp);
	hash = hash_conntrack_raw(&tuple, state->net);
	h = __nf_conntrack_find_get(state->net, zone, &tuple, hash);
	if (!h) {
		h = init_conntrack(state->net, tmpl, &tuple,
				   skb, dataoff, hash);
		if (!h)
			return 0;
		if (IS_ERR(h))
			return PTR_ERR(h);
	}
	ct = nf_ct_tuplehash_to_ctrack(h);

	/* It exists; we have (non-exclusive) reference. */
	if (NF_CT_DIRECTION(h) == IP_CT_DIR_REPLY) {
		ctinfo = IP_CT_ESTABLISHED_REPLY;
	} else {
		/* Once we've had two way comms, always ESTABLISHED. */
		if (test_bit(IPS_SEEN_REPLY_BIT, &ct->status)) {
			pr_debug("normal packet for %p\n", ct);
			ctinfo = IP_CT_ESTABLISHED;
		} else if (test_bit(IPS_EXPECTED_BIT, &ct->status)) {
			pr_debug("related packet for %p\n", ct);
			ctinfo = IP_CT_RELATED;
		} else {
			pr_debug("new packet for %p\n", ct);
			ctinfo = IP_CT_NEW;
		}
	}
	nf_ct_set(skb, ct, ctinfo);
	return 0;
}

/*
 * icmp packets need special treatment to handle error messages that are
 * related to a connection.
 *
 * Callers need to check if skb has a conntrack assigned when this
 * helper returns; in such case skb belongs to an already known connection.
 */
static unsigned int __cold
nf_conntrack_handle_icmp(struct nf_conn *tmpl,
			 struct sk_buff *skb,
			 unsigned int dataoff,
			 u8 protonum,
			 const struct nf_hook_state *state)
{
	int ret;

	if (state->pf == NFPROTO_IPV4 && protonum == IPPROTO_ICMP)
		ret = nf_conntrack_icmpv4_error(tmpl, skb, dataoff, state);
#if IS_ENABLED(CONFIG_IPV6)
	else if (state->pf == NFPROTO_IPV6 && protonum == IPPROTO_ICMPV6)
		ret = nf_conntrack_icmpv6_error(tmpl, skb, dataoff, state);
#endif
	else
		return NF_ACCEPT;

	if (ret <= 0) {
		NF_CT_STAT_INC_ATOMIC(state->net, error);
		NF_CT_STAT_INC_ATOMIC(state->net, invalid);
	}

	return ret;
}

static int generic_packet(struct nf_conn *ct, struct sk_buff *skb,
			  enum ip_conntrack_info ctinfo)
{
	const unsigned int *timeout = nf_ct_timeout_lookup(ct);

	if (!timeout)
		timeout = &nf_generic_pernet(nf_ct_net(ct))->timeout;

	nf_ct_refresh_acct(ct, ctinfo, skb, *timeout);
	return NF_ACCEPT;
}

/* Returns verdict for packet, or -1 for invalid. */
static int nf_conntrack_handle_packet(struct nf_conn *ct,
				      struct sk_buff *skb,
				      unsigned int dataoff,
				      enum ip_conntrack_info ctinfo,
				      const struct nf_hook_state *state)
{
	switch (nf_ct_protonum(ct)) {
	case IPPROTO_TCP:
		return nf_conntrack_tcp_packet(ct, skb, dataoff,
					       ctinfo, state);
	case IPPROTO_UDP:
		return nf_conntrack_udp_packet(ct, skb, dataoff,
					       ctinfo, state);
	case IPPROTO_ICMP:
		return nf_conntrack_icmp_packet(ct, skb, ctinfo, state);
#if IS_ENABLED(CONFIG_IPV6)
	case IPPROTO_ICMPV6:
		return nf_conntrack_icmpv6_packet(ct, skb, ctinfo, state);
#endif
#ifdef CONFIG_NF_CT_PROTO_UDPLITE
	case IPPROTO_UDPLITE:
		return nf_conntrack_udplite_packet(ct, skb, dataoff,
						   ctinfo, state);
#endif
#ifdef CONFIG_NF_CT_PROTO_SCTP
	case IPPROTO_SCTP:
		return nf_conntrack_sctp_packet(ct, skb, dataoff,
						ctinfo, state);
#endif
#ifdef CONFIG_NF_CT_PROTO_DCCP
	case IPPROTO_DCCP:
		return nf_conntrack_dccp_packet(ct, skb, dataoff,
						ctinfo, state);
#endif
#ifdef CONFIG_NF_CT_PROTO_GRE
	case IPPROTO_GRE:
		return nf_conntrack_gre_packet(ct, skb, dataoff,
					       ctinfo, state);
#endif
	}

	return generic_packet(ct, skb, ctinfo);
}

unsigned int
nf_conntrack_in(struct sk_buff *skb, const struct nf_hook_state *state)
{
	enum ip_conntrack_info ctinfo;
	struct nf_conn *ct, *tmpl;
	u_int8_t protonum;
	int dataoff, ret;

	tmpl = nf_ct_get(skb, &ctinfo);
	if (tmpl || ctinfo == IP_CT_UNTRACKED) {
		/* Previously seen (loopback or untracked)?  Ignore. */
		if ((tmpl && !nf_ct_is_template(tmpl)) ||
		     ctinfo == IP_CT_UNTRACKED) {
			NF_CT_STAT_INC_ATOMIC(state->net, ignore);
			return NF_ACCEPT;
		}
		skb->_nfct = 0;
	}

	/* rcu_read_lock()ed by nf_hook_thresh */
	dataoff = get_l4proto(skb, skb_network_offset(skb), state->pf, &protonum);
	if (dataoff <= 0) {
		pr_debug("not prepared to track yet or error occurred\n");
		NF_CT_STAT_INC_ATOMIC(state->net, error);
		NF_CT_STAT_INC_ATOMIC(state->net, invalid);
		ret = NF_ACCEPT;
		goto out;
	}

	if (protonum == IPPROTO_ICMP || protonum == IPPROTO_ICMPV6) {
		ret = nf_conntrack_handle_icmp(tmpl, skb, dataoff,
					       protonum, state);
		if (ret <= 0) {
			ret = -ret;
			goto out;
		}
		/* ICMP[v6] protocol trackers may assign one conntrack. */
		if (skb->_nfct)
			goto out;
	}
repeat:
	ret = resolve_normal_ct(tmpl, skb, dataoff,
				protonum, state);
	if (ret < 0) {
		/* Too stressed to deal. */
		NF_CT_STAT_INC_ATOMIC(state->net, drop);
		ret = NF_DROP;
		goto out;
	}

	ct = nf_ct_get(skb, &ctinfo);
	if (!ct) {
		/* Not valid part of a connection */
		NF_CT_STAT_INC_ATOMIC(state->net, invalid);
		ret = NF_ACCEPT;
		goto out;
	}

	ret = nf_conntrack_handle_packet(ct, skb, dataoff, ctinfo, state);
	if (ret <= 0) {
		/* Invalid: inverse of the return code tells
		 * the netfilter core what to do */
		pr_debug("nf_conntrack_in: Can't track with proto module\n");
		nf_conntrack_put(&ct->ct_general);
		skb->_nfct = 0;
		NF_CT_STAT_INC_ATOMIC(state->net, invalid);
		if (ret == -NF_DROP)
			NF_CT_STAT_INC_ATOMIC(state->net, drop);
		/* Special case: TCP tracker reports an attempt to reopen a
		 * closed/aborted connection. We have to go back and create a
		 * fresh conntrack.
		 */
		if (ret == -NF_REPEAT)
			goto repeat;
		ret = -ret;
		goto out;
	}

	if (ctinfo == IP_CT_ESTABLISHED_REPLY &&
	    !test_and_set_bit(IPS_SEEN_REPLY_BIT, &ct->status))
		nf_conntrack_event_cache(IPCT_REPLY, ct);
out:
	if (tmpl)
		nf_ct_put(tmpl);

	return ret;
}
EXPORT_SYMBOL_GPL(nf_conntrack_in);

/* Alter reply tuple (maybe alter helper).  This is for NAT, and is
   implicitly racy: see __nf_conntrack_confirm */
void nf_conntrack_alter_reply(struct nf_conn *ct,
			      const struct nf_conntrack_tuple *newreply)
{
	struct nf_conn_help *help = nfct_help(ct);

	/* Should be unconfirmed, so not in hash table yet */
	WARN_ON(nf_ct_is_confirmed(ct));

	pr_debug("Altering reply tuple of %p to ", ct);
	nf_ct_dump_tuple(newreply);

	ct->tuplehash[IP_CT_DIR_REPLY].tuple = *newreply;
	if (ct->master || (help && !hlist_empty(&help->expectations)))
		return;

	rcu_read_lock();
	__nf_ct_try_assign_helper(ct, NULL, GFP_ATOMIC);
	rcu_read_unlock();
}
EXPORT_SYMBOL_GPL(nf_conntrack_alter_reply);

/* Refresh conntrack for this many jiffies and do accounting if do_acct is 1 */
void __nf_ct_refresh_acct(struct nf_conn *ct,
			  enum ip_conntrack_info ctinfo,
			  const struct sk_buff *skb,
			  u32 extra_jiffies,
			  bool do_acct)
{
#if defined(CONFIG_IP_NF_TARGET_NATTYPE_MODULE)
	bool (*nattype_ref_timer)
		(unsigned long nattype,
		unsigned long timeout_value);
#endif

	/* Only update if this is not a fixed timeout */
	if (test_bit(IPS_FIXED_TIMEOUT_BIT, &ct->status))
		goto acct;

	/* If not in hash table, timer will not be active yet */
	if (nf_ct_is_confirmed(ct))
		extra_jiffies += nfct_time_stamp;

	if (READ_ONCE(ct->timeout) != extra_jiffies)
		WRITE_ONCE(ct->timeout, extra_jiffies);

/* Refresh the NAT type entry. */
#if defined(CONFIG_IP_NF_TARGET_NATTYPE_MODULE)
	nattype_ref_timer = rcu_dereference(nattype_refresh_timer);
	if (nattype_ref_timer)
		nattype_ref_timer(ct->nattype_entry, ct->timeout);
#endif

acct:
	if (do_acct)
		nf_ct_acct_update(ct, ctinfo, skb->len);
}
EXPORT_SYMBOL_GPL(__nf_ct_refresh_acct);

bool nf_ct_kill_acct(struct nf_conn *ct,
		     enum ip_conntrack_info ctinfo,
		     const struct sk_buff *skb)
{
	nf_ct_acct_update(ct, ctinfo, skb->len);

	return nf_ct_delete(ct, 0, 0);
}
EXPORT_SYMBOL_GPL(nf_ct_kill_acct);

#if IS_ENABLED(CONFIG_NF_CT_NETLINK)

#include <linux/netfilter/nfnetlink.h>
#include <linux/netfilter/nfnetlink_conntrack.h>
#include <linux/mutex.h>

/* Generic function for tcp/udp/sctp/dccp and alike. */
int nf_ct_port_tuple_to_nlattr(struct sk_buff *skb,
			       const struct nf_conntrack_tuple *tuple)
{
	if (nla_put_be16(skb, CTA_PROTO_SRC_PORT, tuple->src.u.tcp.port) ||
	    nla_put_be16(skb, CTA_PROTO_DST_PORT, tuple->dst.u.tcp.port))
		goto nla_put_failure;
	return 0;

nla_put_failure:
	return -1;
}
EXPORT_SYMBOL_GPL(nf_ct_port_tuple_to_nlattr);

const struct nla_policy nf_ct_port_nla_policy[CTA_PROTO_MAX+1] = {
	[CTA_PROTO_SRC_PORT]  = { .type = NLA_U16 },
	[CTA_PROTO_DST_PORT]  = { .type = NLA_U16 },
};
EXPORT_SYMBOL_GPL(nf_ct_port_nla_policy);

int nf_ct_port_nlattr_to_tuple(struct nlattr *tb[],
			       struct nf_conntrack_tuple *t)
{
	if (!tb[CTA_PROTO_SRC_PORT] || !tb[CTA_PROTO_DST_PORT])
		return -EINVAL;

	t->src.u.tcp.port = nla_get_be16(tb[CTA_PROTO_SRC_PORT]);
	t->dst.u.tcp.port = nla_get_be16(tb[CTA_PROTO_DST_PORT]);

	return 0;
}
EXPORT_SYMBOL_GPL(nf_ct_port_nlattr_to_tuple);

unsigned int nf_ct_port_nlattr_tuple_size(void)
{
	static unsigned int size __read_mostly;

	if (!size)
		size = nla_policy_len(nf_ct_port_nla_policy, CTA_PROTO_MAX + 1);

	return size;
}
EXPORT_SYMBOL_GPL(nf_ct_port_nlattr_tuple_size);
#endif

/* Used by ipt_REJECT and ip6t_REJECT. */
static void nf_conntrack_attach(struct sk_buff *nskb, const struct sk_buff *skb)
{
	struct nf_conn *ct;
	enum ip_conntrack_info ctinfo;

	/* This ICMP is in reverse direction to the packet which caused it */
	ct = nf_ct_get(skb, &ctinfo);
	if (CTINFO2DIR(ctinfo) == IP_CT_DIR_ORIGINAL)
		ctinfo = IP_CT_RELATED_REPLY;
	else
		ctinfo = IP_CT_RELATED;

	/* Attach to new skbuff, and increment count */
	nf_ct_set(nskb, ct, ctinfo);
	nf_conntrack_get(skb_nfct(nskb));
}

static int __nf_conntrack_update(struct net *net, struct sk_buff *skb,
				 struct nf_conn *ct,
				 enum ip_conntrack_info ctinfo)
{
	struct nf_conntrack_tuple_hash *h;
	struct nf_conntrack_tuple tuple;
	struct nf_nat_hook *nat_hook;
	unsigned int status;
	int dataoff;
	u16 l3num;
	u8 l4num;

	l3num = nf_ct_l3num(ct);

	dataoff = get_l4proto(skb, skb_network_offset(skb), l3num, &l4num);
	if (dataoff <= 0)
		return -1;

	if (!nf_ct_get_tuple(skb, skb_network_offset(skb), dataoff, l3num,
			     l4num, net, &tuple))
		return -1;

	if (ct->status & IPS_SRC_NAT) {
		memcpy(tuple.src.u3.all,
		       ct->tuplehash[IP_CT_DIR_ORIGINAL].tuple.src.u3.all,
		       sizeof(tuple.src.u3.all));
		tuple.src.u.all =
			ct->tuplehash[IP_CT_DIR_ORIGINAL].tuple.src.u.all;
	}

	if (ct->status & IPS_DST_NAT) {
		memcpy(tuple.dst.u3.all,
		       ct->tuplehash[IP_CT_DIR_ORIGINAL].tuple.dst.u3.all,
		       sizeof(tuple.dst.u3.all));
		tuple.dst.u.all =
			ct->tuplehash[IP_CT_DIR_ORIGINAL].tuple.dst.u.all;
	}

	h = nf_conntrack_find_get(net, nf_ct_zone(ct), &tuple);
	if (!h)
		return 0;

	/* Store status bits of the conntrack that is clashing to re-do NAT
	 * mangling according to what it has been done already to this packet.
	 */
	status = ct->status;

	nf_ct_put(ct);
	ct = nf_ct_tuplehash_to_ctrack(h);
	nf_ct_set(skb, ct, ctinfo);

	nat_hook = rcu_dereference(nf_nat_hook);
	if (!nat_hook)
		return 0;

	if (status & IPS_SRC_NAT &&
	    nat_hook->manip_pkt(skb, ct, NF_NAT_MANIP_SRC,
				IP_CT_DIR_ORIGINAL) == NF_DROP)
		return -1;

	if (status & IPS_DST_NAT &&
	    nat_hook->manip_pkt(skb, ct, NF_NAT_MANIP_DST,
				IP_CT_DIR_ORIGINAL) == NF_DROP)
		return -1;

	return 0;
}

/* This packet is coming from userspace via nf_queue, complete the packet
 * processing after the helper invocation in nf_confirm().
 */
static int nf_confirm_cthelper(struct sk_buff *skb, struct nf_conn *ct,
			       enum ip_conntrack_info ctinfo)
{
	const struct nf_conntrack_helper *helper;
	const struct nf_conn_help *help;
	int protoff;

	help = nfct_help(ct);
	if (!help)
		return 0;

	helper = rcu_dereference(help->helper);
	if (!(helper->flags & NF_CT_HELPER_F_USERSPACE))
		return 0;

	switch (nf_ct_l3num(ct)) {
	case NFPROTO_IPV4:
		protoff = skb_network_offset(skb) + ip_hdrlen(skb);
		break;
#if IS_ENABLED(CONFIG_IPV6)
	case NFPROTO_IPV6: {
		__be16 frag_off;
		u8 pnum;

		pnum = ipv6_hdr(skb)->nexthdr;
		protoff = ipv6_skip_exthdr(skb, sizeof(struct ipv6hdr), &pnum,
					   &frag_off);
		if (protoff < 0 || (frag_off & htons(~0x7)) != 0)
			return 0;
		break;
	}
#endif
	default:
		return 0;
	}

	if (test_bit(IPS_SEQ_ADJUST_BIT, &ct->status) &&
	    !nf_is_loopback_packet(skb)) {
		if (!nf_ct_seq_adjust(skb, ct, ctinfo, protoff)) {
			NF_CT_STAT_INC_ATOMIC(nf_ct_net(ct), drop);
			return -1;
		}
	}

	/* We've seen it coming out the other side: confirm it */
	return nf_conntrack_confirm(skb) == NF_DROP ? - 1 : 0;
}

static int nf_conntrack_update(struct net *net, struct sk_buff *skb)
{
	enum ip_conntrack_info ctinfo;
	struct nf_conn *ct;
	int err;

	ct = nf_ct_get(skb, &ctinfo);
	if (!ct)
		return 0;

	if (!nf_ct_is_confirmed(ct)) {
		err = __nf_conntrack_update(net, skb, ct, ctinfo);
		if (err < 0)
			return err;

		ct = nf_ct_get(skb, &ctinfo);
	}

	return nf_confirm_cthelper(skb, ct, ctinfo);
}

static bool nf_conntrack_get_tuple_skb(struct nf_conntrack_tuple *dst_tuple,
				       const struct sk_buff *skb)
{
	const struct nf_conntrack_tuple *src_tuple;
	const struct nf_conntrack_tuple_hash *hash;
	struct nf_conntrack_tuple srctuple;
	enum ip_conntrack_info ctinfo;
	struct nf_conn *ct;

	ct = nf_ct_get(skb, &ctinfo);
	if (ct) {
		src_tuple = nf_ct_tuple(ct, CTINFO2DIR(ctinfo));
		memcpy(dst_tuple, src_tuple, sizeof(*dst_tuple));
		return true;
	}

	if (!nf_ct_get_tuplepr(skb, skb_network_offset(skb),
			       NFPROTO_IPV4, dev_net(skb->dev),
			       &srctuple))
		return false;

	hash = nf_conntrack_find_get(dev_net(skb->dev),
				     &nf_ct_zone_dflt,
				     &srctuple);
	if (!hash)
		return false;

	ct = nf_ct_tuplehash_to_ctrack(hash);
	src_tuple = nf_ct_tuple(ct, !hash->tuple.dst.dir);
	memcpy(dst_tuple, src_tuple, sizeof(*dst_tuple));
	nf_ct_put(ct);

	return true;
}

/* Bring out ya dead! */
static struct nf_conn *
get_next_corpse(int (*iter)(struct nf_conn *i, void *data),
		void *data, unsigned int *bucket)
{
	struct nf_conntrack_tuple_hash *h;
	struct nf_conn *ct;
	struct hlist_nulls_node *n;
	spinlock_t *lockp;

	for (; *bucket < nf_conntrack_htable_size; (*bucket)++) {
		lockp = &nf_conntrack_locks[*bucket % CONNTRACK_LOCKS];
		local_bh_disable();
		nf_conntrack_lock(lockp);
		if (*bucket < nf_conntrack_htable_size) {
			hlist_nulls_for_each_entry(h, n, &nf_conntrack_hash[*bucket], hnnode) {
				if (NF_CT_DIRECTION(h) != IP_CT_DIR_ORIGINAL)
					continue;
				ct = nf_ct_tuplehash_to_ctrack(h);
				if (iter(ct, data))
					goto found;
			}
		}
		spin_unlock(lockp);
		local_bh_enable();
		cond_resched();
	}

	return NULL;
found:
	atomic_inc(&ct->ct_general.use);
	spin_unlock(lockp);
	local_bh_enable();
	return ct;
}

static void nf_ct_iterate_cleanup(int (*iter)(struct nf_conn *i, void *data),
				  void *data, u32 portid, int report)
{
	unsigned int bucket = 0, sequence;
	struct nf_conn *ct;

	might_sleep();

	for (;;) {
		sequence = read_seqcount_begin(&nf_conntrack_generation);

		while ((ct = get_next_corpse(iter, data, &bucket)) != NULL) {
			/* Time to push up daises... */

			nf_ct_delete(ct, portid, report);
			nf_ct_put(ct);
			cond_resched();
		}

		if (!read_seqcount_retry(&nf_conntrack_generation, sequence))
			break;
		bucket = 0;
	}
}

struct iter_data {
	int (*iter)(struct nf_conn *i, void *data);
	void *data;
	struct net *net;
};

static int iter_net_only(struct nf_conn *i, void *data)
{
	struct iter_data *d = data;

	if (!net_eq(d->net, nf_ct_net(i)))
		return 0;

	return d->iter(i, d->data);
}

static void
__nf_ct_unconfirmed_destroy(struct net *net)
{
	int cpu;

	for_each_possible_cpu(cpu) {
		struct nf_conntrack_tuple_hash *h;
		struct hlist_nulls_node *n;
		struct ct_pcpu *pcpu;

		pcpu = per_cpu_ptr(net->ct.pcpu_lists, cpu);

		spin_lock_bh(&pcpu->lock);
		hlist_nulls_for_each_entry(h, n, &pcpu->unconfirmed, hnnode) {
			struct nf_conn *ct;

			ct = nf_ct_tuplehash_to_ctrack(h);

			/* we cannot call iter() on unconfirmed list, the
			 * owning cpu can reallocate ct->ext at any time.
			 */
			set_bit(IPS_DYING_BIT, &ct->status);
		}
		spin_unlock_bh(&pcpu->lock);
		cond_resched();
	}
}

void nf_ct_unconfirmed_destroy(struct net *net)
{
	might_sleep();

	if (atomic_read(&net->ct.count) > 0) {
		__nf_ct_unconfirmed_destroy(net);
		nf_queue_nf_hook_drop(net);
		synchronize_net();
	}
}
EXPORT_SYMBOL_GPL(nf_ct_unconfirmed_destroy);

void nf_ct_iterate_cleanup_net(struct net *net,
			       int (*iter)(struct nf_conn *i, void *data),
			       void *data, u32 portid, int report)
{
	struct iter_data d;

	might_sleep();

	if (atomic_read(&net->ct.count) == 0)
		return;

	d.iter = iter;
	d.data = data;
	d.net = net;

	nf_ct_iterate_cleanup(iter_net_only, &d, portid, report);
}
EXPORT_SYMBOL_GPL(nf_ct_iterate_cleanup_net);

/**
 * nf_ct_iterate_destroy - destroy unconfirmed conntracks and iterate table
 * @iter: callback to invoke for each conntrack
 * @data: data to pass to @iter
 *
 * Like nf_ct_iterate_cleanup, but first marks conntracks on the
 * unconfirmed list as dying (so they will not be inserted into
 * main table).
 *
 * Can only be called in module exit path.
 */
void
nf_ct_iterate_destroy(int (*iter)(struct nf_conn *i, void *data), void *data)
{
	struct net *net;

	down_read(&net_rwsem);
	for_each_net(net) {
		if (atomic_read(&net->ct.count) == 0)
			continue;
		__nf_ct_unconfirmed_destroy(net);
		nf_queue_nf_hook_drop(net);
	}
	up_read(&net_rwsem);

	/* Need to wait for netns cleanup worker to finish, if its
	 * running -- it might have deleted a net namespace from
	 * the global list, so our __nf_ct_unconfirmed_destroy() might
	 * not have affected all namespaces.
	 */
	net_ns_barrier();

	/* a conntrack could have been unlinked from unconfirmed list
	 * before we grabbed pcpu lock in __nf_ct_unconfirmed_destroy().
	 * This makes sure its inserted into conntrack table.
	 */
	synchronize_net();

	nf_ct_iterate_cleanup(iter, data, 0, 0);
}
EXPORT_SYMBOL_GPL(nf_ct_iterate_destroy);

static int kill_all(struct nf_conn *i, void *data)
{
	return net_eq(nf_ct_net(i), data);
}

void nf_conntrack_cleanup_start(void)
{
	conntrack_gc_work.exiting = true;
	RCU_INIT_POINTER(ip_ct_attach, NULL);
}

void nf_conntrack_cleanup_end(void)
{
	RCU_INIT_POINTER(nf_ct_hook, NULL);
	cancel_delayed_work_sync(&conntrack_gc_work.dwork);
	kvfree(nf_conntrack_hash);

	nf_conntrack_proto_fini();
	nf_conntrack_seqadj_fini();
	nf_conntrack_labels_fini();
	nf_conntrack_helper_fini();
	nf_conntrack_timeout_fini();
	nf_conntrack_ecache_fini();
	nf_conntrack_tstamp_fini();
	nf_conntrack_acct_fini();
	nf_conntrack_expect_fini();

	kmem_cache_destroy(nf_conntrack_cachep);
}

/*
 * Mishearing the voices in his head, our hero wonders how he's
 * supposed to kill the mall.
 */
void nf_conntrack_cleanup_net(struct net *net)
{
	LIST_HEAD(single);

	list_add(&net->exit_list, &single);
	nf_conntrack_cleanup_net_list(&single);
}

void nf_conntrack_cleanup_net_list(struct list_head *net_exit_list)
{
	int busy;
	struct net *net;

	/*
	 * This makes sure all current packets have passed through
	 *  netfilter framework.  Roll on, two-stage module
	 *  delete...
	 */
	synchronize_net();
i_see_dead_people:
	busy = 0;
	list_for_each_entry(net, net_exit_list, exit_list) {
		nf_ct_iterate_cleanup(kill_all, net, 0, 0);
		if (atomic_read(&net->ct.count) != 0)
			busy = 1;
	}
	if (busy) {
		schedule();
		goto i_see_dead_people;
	}

	list_for_each_entry(net, net_exit_list, exit_list) {
		nf_conntrack_proto_pernet_fini(net);
		nf_conntrack_ecache_pernet_fini(net);
		nf_conntrack_expect_pernet_fini(net);
		free_percpu(net->ct.stat);
		free_percpu(net->ct.pcpu_lists);
	}
}

void *nf_ct_alloc_hashtable(unsigned int *sizep, int nulls)
{
	struct hlist_nulls_head *hash;
	unsigned int nr_slots, i;

	if (*sizep > (UINT_MAX / sizeof(struct hlist_nulls_head)))
		return NULL;

	BUILD_BUG_ON(sizeof(struct hlist_nulls_head) != sizeof(struct hlist_head));
	nr_slots = *sizep = roundup(*sizep, PAGE_SIZE / sizeof(struct hlist_nulls_head));

	hash = kvmalloc_array(nr_slots, sizeof(struct hlist_nulls_head),
			      GFP_KERNEL | __GFP_ZERO);

	if (hash && nulls)
		for (i = 0; i < nr_slots; i++)
			INIT_HLIST_NULLS_HEAD(&hash[i], i);

	return hash;
}
EXPORT_SYMBOL_GPL(nf_ct_alloc_hashtable);

int nf_conntrack_hash_resize(unsigned int hashsize)
{
	int i, bucket;
	unsigned int old_size;
	struct hlist_nulls_head *hash, *old_hash;
	struct nf_conntrack_tuple_hash *h;
	struct nf_conn *ct;

	if (!hashsize)
		return -EINVAL;

	hash = nf_ct_alloc_hashtable(&hashsize, 1);
	if (!hash)
		return -ENOMEM;

	old_size = nf_conntrack_htable_size;
	if (old_size == hashsize) {
		kvfree(hash);
		return 0;
	}

	local_bh_disable();
	nf_conntrack_all_lock();
	write_seqcount_begin(&nf_conntrack_generation);

	/* Lookups in the old hash might happen in parallel, which means we
	 * might get false negatives during connection lookup. New connections
	 * created because of a false negative won't make it into the hash
	 * though since that required taking the locks.
	 */

	for (i = 0; i < nf_conntrack_htable_size; i++) {
		while (!hlist_nulls_empty(&nf_conntrack_hash[i])) {
			h = hlist_nulls_entry(nf_conntrack_hash[i].first,
					      struct nf_conntrack_tuple_hash, hnnode);
			ct = nf_ct_tuplehash_to_ctrack(h);
			hlist_nulls_del_rcu(&h->hnnode);
			bucket = __hash_conntrack(nf_ct_net(ct),
						  &h->tuple, hashsize);
			hlist_nulls_add_head_rcu(&h->hnnode, &hash[bucket]);
		}
	}
	old_size = nf_conntrack_htable_size;
	old_hash = nf_conntrack_hash;

	nf_conntrack_hash = hash;
	nf_conntrack_htable_size = hashsize;

	write_seqcount_end(&nf_conntrack_generation);
	nf_conntrack_all_unlock();
	local_bh_enable();

	synchronize_net();
	kvfree(old_hash);
	return 0;
}

int nf_conntrack_set_hashsize(const char *val, const struct kernel_param *kp)
{
	unsigned int hashsize;
	int rc;

	if (current->nsproxy->net_ns != &init_net)
		return -EOPNOTSUPP;

	/* On boot, we can set this without any fancy locking. */
	if (!nf_conntrack_hash)
		return param_set_uint(val, kp);

	rc = kstrtouint(val, 0, &hashsize);
	if (rc)
		return rc;

	return nf_conntrack_hash_resize(hashsize);
}
EXPORT_SYMBOL_GPL(nf_conntrack_set_hashsize);

static __always_inline unsigned int total_extension_size(void)
{
	/* remember to add new extensions below */
	BUILD_BUG_ON(NF_CT_EXT_NUM > 9);

	return sizeof(struct nf_ct_ext) +
	       sizeof(struct nf_conn_help)
#if IS_ENABLED(CONFIG_NF_NAT)
		+ sizeof(struct nf_conn_nat)
#endif
		+ sizeof(struct nf_conn_seqadj)
		+ sizeof(struct nf_conn_acct)
#ifdef CONFIG_NF_CONNTRACK_EVENTS
		+ sizeof(struct nf_conntrack_ecache)
#endif
#ifdef CONFIG_NF_CONNTRACK_TIMESTAMP
		+ sizeof(struct nf_conn_tstamp)
#endif
#ifdef CONFIG_NF_CONNTRACK_TIMEOUT
		+ sizeof(struct nf_conn_timeout)
#endif
#ifdef CONFIG_NF_CONNTRACK_LABELS
		+ sizeof(struct nf_conn_labels)
#endif
#if IS_ENABLED(CONFIG_NETFILTER_SYNPROXY)
		+ sizeof(struct nf_conn_synproxy)
#endif
	;
};

int nf_conntrack_init_start(void)
{
	unsigned long nr_pages = totalram_pages();
	int max_factor = 8;
	int ret = -ENOMEM;
	int i;

	/* struct nf_ct_ext uses u8 to store offsets/size */
	BUILD_BUG_ON(total_extension_size() > 255u);

	seqcount_init(&nf_conntrack_generation);

	for (i = 0; i < CONNTRACK_LOCKS; i++)
		spin_lock_init(&nf_conntrack_locks[i]);

	if (!nf_conntrack_htable_size) {
		/* Idea from tcp.c: use 1/16384 of memory.
		 * On i386: 32MB machine has 512 buckets.
		 * >= 1GB machines have 16384 buckets.
		 * >= 4GB machines have 65536 buckets.
		 */
		nf_conntrack_htable_size
			= (((nr_pages << PAGE_SHIFT) / 16384)
			   / sizeof(struct hlist_head));
		if (nr_pages > (4 * (1024 * 1024 * 1024 / PAGE_SIZE)))
			nf_conntrack_htable_size = 65536;
		else if (nr_pages > (1024 * 1024 * 1024 / PAGE_SIZE))
			nf_conntrack_htable_size = 16384;
		if (nf_conntrack_htable_size < 32)
			nf_conntrack_htable_size = 32;

		/* Use a max. factor of four by default to get the same max as
		 * with the old struct list_heads. When a table size is given
		 * we use the old value of 8 to avoid reducing the max.
		 * entries. */
		max_factor = 4;
	}

	nf_conntrack_hash = nf_ct_alloc_hashtable(&nf_conntrack_htable_size, 1);
	if (!nf_conntrack_hash)
		return -ENOMEM;

	nf_conntrack_max = max_factor * nf_conntrack_htable_size;

	nf_conntrack_cachep = kmem_cache_create("nf_conntrack",
						sizeof(struct nf_conn),
						NFCT_INFOMASK + 1,
						SLAB_TYPESAFE_BY_RCU | SLAB_HWCACHE_ALIGN, NULL);
	if (!nf_conntrack_cachep)
		goto err_cachep;

	ret = nf_conntrack_expect_init();
	if (ret < 0)
		goto err_expect;

	ret = nf_conntrack_acct_init();
	if (ret < 0)
		goto err_acct;

	ret = nf_conntrack_tstamp_init();
	if (ret < 0)
		goto err_tstamp;

	ret = nf_conntrack_ecache_init();
	if (ret < 0)
		goto err_ecache;

	ret = nf_conntrack_timeout_init();
	if (ret < 0)
		goto err_timeout;

	ret = nf_conntrack_helper_init();
	if (ret < 0)
		goto err_helper;

	ret = nf_conntrack_labels_init();
	if (ret < 0)
		goto err_labels;

	ret = nf_conntrack_seqadj_init();
	if (ret < 0)
		goto err_seqadj;

	ret = nf_conntrack_proto_init();
	if (ret < 0)
		goto err_proto;

	conntrack_gc_work_init(&conntrack_gc_work);
	queue_delayed_work(system_power_efficient_wq, &conntrack_gc_work.dwork, HZ);

	return 0;

err_proto:
	nf_conntrack_seqadj_fini();
err_seqadj:
	nf_conntrack_labels_fini();
err_labels:
	nf_conntrack_helper_fini();
err_helper:
	nf_conntrack_timeout_fini();
err_timeout:
	nf_conntrack_ecache_fini();
err_ecache:
	nf_conntrack_tstamp_fini();
err_tstamp:
	nf_conntrack_acct_fini();
err_acct:
	nf_conntrack_expect_fini();
err_expect:
	kmem_cache_destroy(nf_conntrack_cachep);
err_cachep:
	kvfree(nf_conntrack_hash);
	return ret;
}

static struct nf_ct_hook nf_conntrack_hook = {
	.update		= nf_conntrack_update,
	.destroy	= destroy_conntrack,
	.get_tuple_skb  = nf_conntrack_get_tuple_skb,
};

void nf_conntrack_init_end(void)
{
	/* For use by REJECT target */
	RCU_INIT_POINTER(ip_ct_attach, nf_conntrack_attach);
	RCU_INIT_POINTER(nf_ct_hook, &nf_conntrack_hook);
}

/*
 * We need to use special "null" values, not used in hash table
 */
#define UNCONFIRMED_NULLS_VAL	((1<<30)+0)
#define DYING_NULLS_VAL		((1<<30)+1)
#define TEMPLATE_NULLS_VAL	((1<<30)+2)

int nf_conntrack_init_net(struct net *net)
{
	int ret = -ENOMEM;
	int cpu;

	BUILD_BUG_ON(IP_CT_UNTRACKED == IP_CT_NUMBER);
	BUILD_BUG_ON_NOT_POWER_OF_2(CONNTRACK_LOCKS);
	atomic_set(&net->ct.count, 0);

	net->ct.pcpu_lists = alloc_percpu(struct ct_pcpu);
	if (!net->ct.pcpu_lists)
		goto err_stat;

	for_each_possible_cpu(cpu) {
		struct ct_pcpu *pcpu = per_cpu_ptr(net->ct.pcpu_lists, cpu);

		spin_lock_init(&pcpu->lock);
		INIT_HLIST_NULLS_HEAD(&pcpu->unconfirmed, UNCONFIRMED_NULLS_VAL);
		INIT_HLIST_NULLS_HEAD(&pcpu->dying, DYING_NULLS_VAL);
	}

	net->ct.stat = alloc_percpu(struct ip_conntrack_stat);
	if (!net->ct.stat)
		goto err_pcpu_lists;

	ret = nf_conntrack_expect_pernet_init(net);
	if (ret < 0)
		goto err_expect;

	nf_conntrack_acct_pernet_init(net);
	nf_conntrack_tstamp_pernet_init(net);
	nf_conntrack_ecache_pernet_init(net);
	nf_conntrack_helper_pernet_init(net);
	nf_conntrack_proto_pernet_init(net);

	return 0;

err_expect:
	free_percpu(net->ct.stat);
err_pcpu_lists:
	free_percpu(net->ct.pcpu_lists);
err_stat:
	return ret;
}<|MERGE_RESOLUTION|>--- conflicted
+++ resolved
@@ -1394,14 +1394,12 @@
 
 	nf_ct_zone_add(ct, zone);
 
-<<<<<<< HEAD
 #if defined(CONFIG_IP_NF_TARGET_NATTYPE_MODULE)
 	ct->nattype_entry = 0;
 #endif
-=======
+
 	trace_android_rvh_nf_conn_alloc(ct);
 
->>>>>>> dc2d5a0a
 	/* Because we use RCU lookups, we set ct_general.use to zero before
 	 * this is inserted in any list.
 	 */
